(ns clara.rules.compiler
  "This namespace is for internal use and may move in the future.
   This is the Clara rules compiler, translating raw data structures into compiled versions and functions.
   Most users should use only the clara.rules namespace."
  (:require [clara.rules.engine :as eng]
            [clara.rules.schema :as schema]
            [clara.rules.platform :refer [jeq-wrap] :as platform]
            [clara.rules.hierarchy :as hierarchy]
            [clojure.core.cache.wrapped :as cache]
            [clj-commons.digest :as digest]
            [ham-fisted.api :as hf]
            [ham-fisted.set :as hs]
            [ham-fisted.mut-map :as hm]
            [futurama.util :as u]
            [clojure.set :as set]
            [clojure.string :as string]
            [clojure.walk :as walk]
            [schema.core :as sc])
  (:import [clara.rules.platform
            JavaEqualityWrapper]
           [clara.rules.engine
            ProductionNode
            QueryNode
            AlphaNode
            RootJoinNode
            HashJoinNode
            ExpressionJoinNode
            NegationNode
            NegationWithJoinFilterNode
            TestNode
            AccumulateNode
            AccumulateWithJoinFilterNode
            LocalTransport
            Accumulator
            NegationResult
            ISystemFact]
           [java.beans
            PropertyDescriptor]
           [clojure.lang
            IFn]))

;; Cache of sessions for fast reloading.
(defonce default-session-cache
  (cache/lru-cache-factory {}))

;; Cache of compiled expressions
(defonce default-compiler-cache
  (cache/soft-cache-factory {}))

(defn clear-session-cache!
  "Clears the cache of reusable Clara sessions, so any subsequent sessions
   will be re-compiled from the rule definitions. This is intended for use
   by tooling or specialized needs; most users can simply specify the :cache false
   option when creating sessions."
  []
  (swap! default-session-cache empty))

(defn clear-compiler-cache!
  "Clears the default compiler cache of re-usable compiled expressions, so any
  subsequent expressions will be re-compiled. This is intended for use by tooling
  or during testing; most users can simply specify the :compiler-cache false
  option when creating sessions."
  []
  (swap! default-compiler-cache empty))

;; Protocol for loading rules from some arbitrary source.
(defprotocol IRuleSource
  (load-rules [source]))

(defprotocol IFactSource
  (load-facts [source]))

(defprotocol IHierarchySource
  (load-hierarchies [source]))

(sc/defschema BetaNode
  "These nodes exist in the beta network."
  (sc/pred (comp #{ProductionNode
                   QueryNode
                   RootJoinNode
                   HashJoinNode
                   ExpressionJoinNode
                   NegationNode
                   NegationWithJoinFilterNode
                   TestNode
                   AccumulateNode
                   AccumulateWithJoinFilterNode}
                 class)
           "Some beta node type"))

;; A rulebase -- essentially an immutable Rete network with a collection of
;; alpha and beta nodes and supporting structure.
(sc/defrecord Rulebase [;; Map of matched type to the alpha nodes that handle them.
                        alpha-roots :- {sc/Any [AlphaNode]}
                        ;; Root beta nodes (join, accumulate, etc.).
                        beta-roots :- [BetaNode]
                        ;; Productions in the rulebase.
                        productions :- #{schema/Production}
                        ;; Production nodes.
                        production-nodes :- [ProductionNode]
                        ;; Map of queries to the nodes hosting them.
                        query-nodes :- {sc/Any QueryNode}
                        ;; Map of id to one of the  alpha or beta nodes (join, accumulate, etc).
                        id-to-node :- {sc/Num (sc/conditional
                                               :activation AlphaNode
                                               :else BetaNode)}
                        ;; Function for sorting activation groups of rules for firing.
                        activation-group-sort-fn
                        ;; Function that takes a rule and returns its activation group.
                        activation-group-fn
                        ;; Function that takes facts and determines what alpha nodes they match.
                        get-alphas-fn
                        ;; A map of [node-id field-name] to function.
                        node-expr-fn-lookup :- schema/NodeFnLookup])

(defn- md5-hash
  "Returns the md5 digest of the given data after converting it to a string"
  [x]
  (digest/md5 ^String (pr-str x)))

(defn- is-variable?
  "Returns true if the given expression is a variable (a symbol prefixed by ?)"
  [expr]
  (and (symbol? expr)
       (.startsWith (name expr) "?")))

(defn- get-field-accessors
  "Given a clojure.lang.IRecord subclass, returns a map of field name to a
   symbol representing the function used to access it."
  [cls]
  (into {}
        (for [field-name (clojure.lang.Reflector/invokeStaticMethod ^Class cls
                                                                    "getBasis"
                                                                    ^"[Ljava.lang.Object;" (make-array Object 0))]
          ;; Do not preserve the metadata on the field names returned from
          ;; IRecord.getBasis() since it may not be safe to eval this metadata
          ;; in other contexts.  This mostly applies to :tag metadata that may
          ;; be unqualified class names symbols at this point.
          [(with-meta field-name {}) (symbol (str ".-" field-name))])))

(defn- get-bean-accessors
  "Returns a map of bean property name to a symbol representing the function used to access it."
  [cls]
  (into {}
        ;; Iterate through the bean properties, returning tuples and the corresponding methods.
        (for [^PropertyDescriptor property (seq (.. java.beans.Introspector
                                                    (getBeanInfo cls)
                                                    (getPropertyDescriptors)))
              :let [read-method (.getReadMethod property)]
              ;; In the event that there the class has an indexed property without a basic accessor we will simply skip
              ;; the accessor as we will not know how to retrieve the value. see https://github.com/cerner/clara-rules/issues/446
              :when read-method]
          [(symbol (string/replace (.getName property) #"_" "-")) ; Replace underscore with idiomatic dash.
           (symbol (str "." (.getName read-method)))])))

(defn- effective-type*
  [type]
  (if (symbol? type)
    (clojure.lang.RT/classForName ^String (name type))
    type))

(def effective-type
  (memoize effective-type*))

(defn- get-fields*
  "Returns a map of field name to a symbol representing the function used to access it."
  [type]
  (let [type (effective-type type)]
    (cond
      (isa? type clojure.lang.IRecord) (get-field-accessors type)
      (class? type) (get-bean-accessors type) ; Treat unrecognized classes as beans.
      :else [])))

(def get-fields
  (memoize get-fields*))

(defn- equality-expression? [expression]
  (let [qualify-when-sym #(when-let [resolved (and (symbol? %)
                                                   (resolve %))]
                            (and (var? resolved)
                                 (symbol (-> resolved meta :ns ns-name name)
                                         (-> resolved meta :name name))))
        op (first expression)]
    ;; Check for unqualified = or == to support original Clara unification
    ;; syntax where clojure.core/== was supposed to be excluded explicitly.
    (boolean (or (#{'= '== 'clojure.core/= 'clojure.core/==} op)
                 (#{'clojure.core/= 'clojure.core/==} (qualify-when-sym op))))))

(def ^:dynamic *compile-ctx* nil)

(def ^:dynamic *hierarchy* nil)

(defn try-eval
  "Evals the given `expr`.  If an exception is thrown, it is caught and an
   ex-info exception is thrown with more details added.  Uses *compile-ctx*
   for additional contextual info to add to the exception details."
  [expr]
  (try
    (eval expr)
    (catch Exception e
      (let [edata (merge {:expr expr}
                         (dissoc *compile-ctx* :msg))
            msg (:msg *compile-ctx*)]
        (throw (ex-info (str (if msg (str "Failed " msg) "Failed compiling.") \newline
                             ;; Put ex-data specifically in the string since
                             ;; often only ExceptionInfo.toString() will be
                             ;; called, which doesn't show this data.
                             edata \newline)
                        edata
                        e))))))

(defn- compile-constraints
  "Compiles a sequence of constraints into a structure that can be evaluated.

   Callers may also pass a collection of equality-only-variables, which instructs
   this function to only do an equality check on them rather than create a unification binding."
  ([exp-seq]
   (compile-constraints exp-seq #{}))
  ([exp-seq equality-only-variables]

   (if (empty? exp-seq)
<<<<<<< HEAD
     `(deref ~'?__bindings__)
     (let [[exp & rest-exp] exp-seq
           variables (into #{}
                           (filter (fn [item]
                                     (and (symbol? item)
                                          (= \? (first (name item)))
                                          (not (equality-only-variables item))))
                                   exp))
           expression-values (remove variables (rest exp))
           binds-variables? (and (equality-expression? exp)
                                 (seq variables))
=======
     '?__bindings__
     (let [ [exp & rest-exp] exp-seq
            variables (into #{}
                            (filter (fn [item]
                                      (and (symbol? item)
                                           (= \? (first (name item)))
                                           (not (equality-only-variables item))))
                                    exp))
            expression-values (remove variables (rest exp))
            binds-variables? (and (equality-expression? exp)
                                  (seq variables))
>>>>>>> 327eef5e

           ;; if we intend on binding any variables at this level of the
           ;; expression then future layers should not be able to rebind them.
           ;; see https://github.com/cerner/clara-rules/issues/417 for more info
           equality-only-variables (if binds-variables?
                                     (into equality-only-variables
                                           variables)
                                     equality-only-variables)

           compiled-rest (compile-constraints rest-exp equality-only-variables)]

       (when (and binds-variables?
                  (empty? expression-values))
         (throw (ex-info (str "Malformed variable binding for " variables ". No associated value.")
                         {:variables (map keyword variables)})))

       (cond
         binds-variables?
         ;; Bind each variable with the first value we encounter.
         ;; The additional equality checks are handled below so which value
         ;; we bind to is not important. So an expression like (= ?x value-1 value-2) will
         ;; bind ?x to value-1, and then ensure value-1 and value-2 are equal below.

         ;; First assign each value in a let, so it is visible to subsequent expressions.
         `(let [~@(for [variable variables
                        let-expression [variable (first expression-values)]]
                    let-expression)
                ;; Update the bindings produced by this expression.
                ;; intentional shadowing here of the ?__bindings__ variable with each newly
                ;; bound variables associated.
                ~'?__bindings__ (assoc ~'?__bindings__ ~@(mapcat (juxt keyword identity) variables))]

            ;; If there is more than one expression value, we need to ensure they are
            ;; equal as well as doing the bind. This ensures that value-1 and value-2 are
            ;; equal.
            ~(if (> (count expression-values) 1)

               `(if ~(cons '= expression-values) ~compiled-rest nil)
               ;; No additional values to check, so move on to the rest of
               ;; the expression
               compiled-rest))

;; A contraint that is empty doesn't need to be added as a check,
         ;; simply move on to the rest
         (empty? exp)
         compiled-rest

         ;; No variables to unify, so simply check the expression and
         ;; move on to the rest.
         :else
         `(if ~exp ~compiled-rest nil))))))

(defn flatten-expression
  "Flattens expression as clojure.core/flatten does, except will flatten
   anything that is a collection rather than specifically sequential."
  [expression]
  (filter (complement coll?)
          (tree-seq coll? seq expression)))

(defn variables-as-keywords
  "Returns a set of the symbols in the given s-expression that start with '?' as keywords"
  [expression]
  (into #{} (for [item (flatten-expression expression)
                  :when (is-variable? item)]
              (keyword  item))))

(defn field-name->accessors-used
  "Returns a map of field name to accessors for any field names of type used
   in the constraints."
  [type constraints]
  (let [field-name->accessor (get-fields type)
        all-fields (set (keys field-name->accessor))
        fields-used (into #{}
                          (filter all-fields)
                          (flatten-expression constraints))]
    (into {}
          (filter (comp fields-used key))
          field-name->accessor)))

(defn- add-meta
  "Helper function to add metadata."
  [fact-symbol fact-type]
  (let [fact-type (if (symbol? fact-type)
                    (try
                      (resolve fact-type)
                      (catch Exception e
                        ;; We shouldn't have to worry about exceptions being thrown here according
                        ;; to `resolve`s docs.
                        ;; However, due to http://dev.clojure.org/jira/browse/CLJ-1403 being open
                        ;; still, it is safer to catch any exceptions thrown.
                        fact-type))
                    fact-type)]
    (if (class? fact-type)
      (vary-meta fact-symbol assoc :tag (symbol (.getName ^Class fact-type)))
      fact-symbol)))

(defn mk-node-fn-name
  "A simple helper function to maintain a consistent pattern for naming anonymous functions in the rulebase.

   node-type - expected to align with one of the types of nodes defined in clara.rules.engine, and node-type->abbreviated-type.
   node-id - expected to be an integer
   fn-type - an identifier for what the function means to the node

   fn-type is required as some nodes might have multiple functions associated to them, ex. Accumulator nodes containing
   filter functions."
  [node-type node-id fn-type]
  (if-let [abbreviated-node-type (get eng/node-type->abbreviated-type node-type)]
    (with-meta (symbol (str abbreviated-node-type "-" fn-type)) {:node-id node-id})
    (throw (ex-info "Unrecognized node type"
                    {:node-type node-type
                     :node-id node-id
                     :fn-type fn-type}))))

(defn compile-condition
  "Returns a function definition that can be used in alpha nodes to test the condition."
  [type node-id destructured-fact constraints result-binding env]
  (let [;; Get a map of fieldnames to access function symbols.
        accessors (field-name->accessors-used type constraints)
        ;; The assignments should use the argument destructuring if provided, or default to accessors otherwise.
        assignments (if destructured-fact
                      ;; Simply destructure the fact if arguments are provided.
                      [destructured-fact '?__fact__]
                      ;; No argument provided, so use our default destructuring logic.
                      (concat '(this ?__fact__)
                              (mapcat (fn [[name accessor]]
                                        [name (list accessor '?__fact__)])
                                      accessors)))

        ;; The destructured environment, if any
        destructured-env (if (> (count env) 0)
                           {:keys (mapv #(symbol (name %)) (keys env))}
                           '?__env__)

        ;; Initial bindings used in the return of the compiled condition expresion.
        initial-bindings (if result-binding {result-binding '?__fact__}  {})

        ;; Hardcoding the node-type and fn-type as we would only ever expect 'compile-condition' to be used for this scenario
        fn-name (mk-node-fn-name "AlphaNode" node-id "AE")]
    `(fn ~fn-name [~(add-meta '?__fact__ type)
                   ~destructured-env]
       (let [~@assignments
             ~'?__bindings__ ~initial-bindings]
         ~(compile-constraints constraints)))))

(defn compile-test-handler [node-id constraints env]
  (let [binding-keys (variables-as-keywords constraints)

        ;; The destructured environment, if any
        destructured-env (if (> (count env) 0)
                           {:keys (mapv #(symbol (name %)) (keys env))}
                           '?__env__)

        ;; Hardcoding the node-type and fn-type as we would only ever expect 'compile-test' to be used for this scenario
        fn-name (mk-node-fn-name "TestNode" node-id "TE")]
    `(fn ~fn-name [~'?__token__ ~destructured-env]
       ;; exceedingly unlikely that we'd have a test node without bound variables to be tested,
       ;; however since the contract is that of arbitrary clojure there is nothing preventing users
       ;; from defining tests that look outside the Session here. In such event, those without bound variables,
       ;; we can avoid the bindings entirely.
       ~(if (seq binding-keys)
          `(let [{:keys [~@(map (comp symbol name) binding-keys)]} (:bindings ~'?__token__)]
             (and ~@constraints))
          `(and ~@constraints)))))

(defn compile-test [node-id constraints env]
  (compile-test-handler node-id constraints env))

(defn compile-action-handler
  [action-name bindings-keys rhs env]
  (let [;; Avoid creating let bindings in the compile code that aren't actually used in the body.
        ;; The bindings only exist in the scope of the RHS body, not in any code called by it,
        ;; so this scanning strategy will detect all possible uses of binding variables in the RHS.
        ;; Note that some strategies with macros could introduce bindings, but these aren't something
        ;; we're trying to support.  If necessary a user could macroexpand their RHS code manually before
        ;; providing it to Clara.
        rhs-bindings-used (variables-as-keywords rhs)

<<<<<<< HEAD
        assignments (sequence
                     (comp
                      (filter rhs-bindings-used)
                      (mapcat build-token-assignment))
                     bindings-keys)

        ;; The destructured environment, if any.
        destructured-env (if (> (count env) 0)
                           {:keys (mapv (comp symbol name) (keys env))}
                           '?__env__)]
    `(fn ~action-name
       [~'?__token__  ~destructured-env]
       (let [~@assignments]
         ~rhs))))
=======
        token-binding-keys (sequence
                             (filter rhs-bindings-used)
                             binding-keys)

        ;; The destructured environment, if any.
        destructured-env (if (> (count env) 0)
                           {:keys (mapv #(symbol (name %)) (keys env))}
                           '?__env__)

        ;; Hardcoding the node-type and fn-type as we would only ever expect 'compile-action' to be used for this scenario
        fn-name (mk-node-fn-name "ProductionNode" node-id "AE")]
    `(fn ~fn-name [~'?__token__ ~destructured-env]
       ;; similar to test nodes, nothing in the contract of an RHS enforces that bound variables must be used.
       ;; similarly we will not bind anything in this event, and thus the let block would be superfluous.
       ~(if (seq token-binding-keys)
          `(let [{:keys [~@(map (comp symbol name) token-binding-keys)]} (:bindings ~'?__token__)]
             ~rhs)
          rhs))))
>>>>>>> 327eef5e

(defn compile-action
  "Compile the right-hand-side action of a rule, returning a function to execute it."
  [node-id binding-keys rhs env]
  (let [;; Hardcoding the node-type and fn-type as we would only ever expect 'compile-action' to be used for this scenario
        fn-name (mk-node-fn-name "ProductionNode" node-id "AE")
        handler (compile-action-handler fn-name binding-keys rhs env)]
    `~handler))

(defn compile-accum
  "Used to create accumulators that take the environment into account."
  [node-id node-type accum env]
  (let [destructured-env
        (if (> (count env) 0)
          {:keys (mapv #(symbol (name %)) (keys env))}
          '?__env__)

        ;; AccE will stand for AccumExpr
        fn-name (mk-node-fn-name node-type node-id "AccE")]
    `(fn ~fn-name [~destructured-env]
       ~accum)))

(defn compile-join-filter
  "Compiles to a predicate function that ensures the given items can be unified. Returns a ready-to-eval
   function that accepts the following:

   * a token from the parent node
   * the fact
   * a map of bindings from the fact, which was typically computed on the alpha side
   * an environment

   The function created here returns truthy if the given fact satisfies the criteria."
  [node-id node-type {:keys [type constraints args] :as unification-condition} ancestor-bindings element-bindings env]
  (let [accessors (field-name->accessors-used type constraints)

        destructured-env (if (> (count env) 0)
                           {:keys (mapv #(symbol (name %)) (keys env))}
                           '?__env__)

        destructured-fact (first args)

        fact-assignments (if destructured-fact
                           ;; Simply destructure the fact if arguments are provided.
                           [destructured-fact '?__fact__]
                           ;; No argument provided, so use our default destructuring logic.
                           (concat '(this ?__fact__)
                                   (mapcat (fn [[name accessor]]
                                             [name (list accessor '?__fact__)])
                                           accessors)))

        ;; Get the bindings used in the join filter expression that are pulled from
        ;; the token. This is simply the bindings in the constraints with the newly
        ;; created element bindings for this condition removed.
        token-binding-keys (remove element-bindings (variables-as-keywords constraints))

        equality-only-variables (into #{} (for [binding ancestor-bindings]
                                            (symbol (name (keyword binding)))))

        ;; JFE will stand for JoinFilterExpr
        fn-name (mk-node-fn-name node-type node-id "JFE")]
    `(fn ~fn-name
       [~'?__token__
<<<<<<< HEAD
        ~(add-meta '?__fact__ type)
        ~'?__element-bindings__
        ~destructured-env]
       (let [~@assignments
             ~'?__bindings__ (atom {})]
=======
         ~(add-meta '?__fact__ type)
         ~'?__element-bindings__
         ~destructured-env]
       (let [~@fact-assignments
             ;; We should always have some form of bound variables here, however in the event that we ever didn't
             ;; there would be no need to generate non-existent bindings.
             ~@(if (seq element-bindings)
                [{:keys (mapv (comp symbol name) element-bindings)} '?__element-bindings__])
             ~@(if (seq token-binding-keys)
                 [{:keys (mapv (comp symbol name) token-binding-keys)} (list :bindings '?__token__)])
             ~'?__bindings__ {}]
>>>>>>> 327eef5e
         ~(compile-constraints constraints equality-only-variables)))))

(defn- expr-type [expression]
  (if (map? expression)
    :condition
    (first expression)))

(defn- cartesian-join
  "Performs a cartesian join to distribute disjunctions for disjunctive normal form.,
  This distributing each disjunction across every other disjunction and also across each
  given conjunction. Returns a sequence where each element contains a sequence
  of conjunctions that can be used in rules."
  [disjunctions-to-distribute conjunctions]

  ;; For every disjuction, do a cartesian join to distribute it
  ;; across every other disjuction. We also must distributed it across
  ;; each conjunction
  (reduce
   (fn [distributed-disjunctions disjunction-to-distribute]

     (for [expression disjunction-to-distribute
           distributed-disjunction distributed-disjunctions]
       (conj distributed-disjunction expression)))

   ;; Start with our conjunctions to join to, since we must distribute
   ;; all disjunctions across these as well.
   [conjunctions]
   disjunctions-to-distribute))

(defn to-dnf
  "Convert a lhs expression to disjunctive normal form."
  [expression]

  ;; Always validate the expression schema, as this is only done at compile time.
  (sc/validate schema/Condition expression)
  (condp = (expr-type expression)
    ;; Individual conditions can return unchanged.
    :condition
    expression

    :test
    expression

    :exists
    expression

    ;; Apply de Morgan's law to push negation nodes to the leaves.
    :not
    (let [children (rest expression)
          child (first children)]

      (when (not= 1 (count children))
        (throw (ex-info "Negation must have only one child." {:illegal-negation expression})))

      (condp = (expr-type child)

        ;; If the child is a single condition, simply return the ast.
        :condition expression

        :test expression

        ;; Note that :exists does not support further nested boolean conditions.
        ;; It is just syntax sugar over an accumulator.
        :exists expression

        ;; Double negation, so just return the expression under the second negation.
        :not
        (to-dnf (second child))

        ;; DeMorgan's law converting conjunction to negated disjuctions.
        :and (to-dnf (cons :or (for [grandchild (rest child)] [:not grandchild])))

        ;; DeMorgan's law converting disjuction to negated conjuctions.
        :or  (to-dnf (cons :and (for [grandchild (rest child)] [:not grandchild])))))

    ;; For all others, recursively process the children.
    (let [children (map to-dnf (rest expression))
          ;; Get all conjunctions, which will not conain any disjunctions since they were processed above.
          conjunctions (filter #(#{:and :condition :not :exists} (expr-type %)) children)]

      ;; If there is only one child, the and or or operator can simply be eliminated.
      (if (= 1 (count children))
        (first children)

        (condp = (expr-type expression)

          :and
          (let [disjunctions (map rest (filter #(= :or (expr-type %)) children))
                ;; Merge all child conjunctions into a single conjunction.
                combine-conjunctions (fn [children]
                                       (cons :and
                                             (for [child children
                                                   nested-child (if (= :and (expr-type child))
                                                                  (rest child)
                                                                  [child])]
                                               nested-child)))]
            (if (empty? disjunctions)
              (combine-conjunctions children)
              (cons :or
                    (for [c (cartesian-join disjunctions conjunctions)]
                      (combine-conjunctions c)))))
          :or
          ;; Merge all child disjunctions into a single disjunction.
          (let [disjunctions (mapcat rest (filter #(#{:or} (expr-type %)) children))]
            (cons :or (concat disjunctions conjunctions))))))))

(defn- non-equality-unification? [expression previously-bound]
  "Returns true if the given expression does a non-equality unification against a variable that
   is not in the previously-bound set, indicating it can't be solved by simple unification."
  (let [found-complex (atom false)
        process-form (fn [form]
                       (when (and (seq? form)
                                  (not (equality-expression? form))
                                  (some (fn [sym] (and (symbol? sym)
                                                       (.startsWith (name sym) "?")
                                                       (not (previously-bound sym))))
                                        (flatten-expression form)))

                         (reset! found-complex true))

                       form)]

    ;; Walk the expression to find use of a symbol that can't be solved by equality-based unificaiton.
    (doall (walk/postwalk process-form expression))

    @found-complex))

(defn condition-type
  "Returns the type of a single condition that has been transformed
   to disjunctive normal form. The types are: :negation, :accumulator, :test, :exists, and :join"
  [condition]
  (let [is-negation (= :not (first condition))
        is-exists (= :exists (first condition))
        accumulator (:accumulator condition)
        result-binding (:result-binding condition) ; Get the optional result binding used by accumulators.
        condition (cond
                    is-negation (second condition)
                    accumulator (:from condition)
                    :else condition)
        node-type (cond
                    is-negation :negation
                    is-exists :exists
                    accumulator :accumulator
                    (:type condition) :join
                    :else :test)]

    node-type))

(defn- extract-exists
  "Converts :exists operations into an accumulator to detect
   the presence of a fact and a test to check that count is
   greater than zero.

   It may be possible to replace this conversion with a specialized
   ExtractNode in the future, but this transformation is simple
   and meets the functional needs."
  [conditions]
  (for [condition conditions
        expanded (if (= :exists (condition-type condition))
                   ;; This is an :exists condition, so expand it
                   ;; into an accumulator and a test.
                   (let [exists-count (gensym "?__gen__")]
                     [{:accumulator '(clara.rules.accumulators/exists)
                       :from (second condition)
                       :result-binding (keyword exists-count)}])

                   ;; This is not an :exists condition, so do not change it.
                   [condition])]

    expanded))

(defn- classify-variables
  "Classifies the variables found in the given contraints into 'bound' vs 'free'
   variables.  Bound variables are those that are found in a valid
   equality-based, top-level binding form.  All other variables encountered are
   considered free.  Returns a tuple of the form
   [bound-variables free-variables]
   where bound-variables and free-variables are the sets of bound and free
   variables found in the constraints respectively."
  [constraints]
  (reduce (fn [[bound-variables free-variables] constraint]
            ;; Only top-level constraint forms can introduce new variable bindings.
            ;; If the top-level constraint is an equality expression, add the
            ;; bound variables to the set of bound variables.
            (if (and (seq? constraint) (equality-expression? constraint))
              [(->> (rest constraint)
                    (filterv is-variable?)
                    ;; A variable that was marked unbound in a previous expression should
                    ;; not be considered bound.
                    (remove free-variables)
                    (into bound-variables))
               ;; Any other variables in a nested form are now considered "free".
               (->> (rest constraint)
                    ;; We already have checked this level symbols for bound variables.
                    (remove symbol?)
                    flatten-expression
                    (filter is-variable?)
                    ;; Variables previously bound in an expression are not free.
                    (remove bound-variables)
                    (into free-variables))]

              ;; Binding forms are not supported nested within other forms, so
              ;; any variables that occur now are considered "free" variables.
              [bound-variables
               (->> (flatten-expression constraint)
                    (filterv is-variable?)
                    ;; Variables previously bound in an expression are not free.
                    (remove bound-variables)
                    (into free-variables))]))
          [#{} #{}]
          constraints))

(sc/defn analyze-condition :- {;; Variables used in the condition that are bound
                               :bound #{sc/Symbol}

                               ;; Variables used in the condition that are unbound.
                               :unbound #{sc/Symbol}

                               ;; The condition that was analyzed
                               :condition schema/Condition

                               ;; Flag indicating it is an accumulator.
                               :is-accumulator sc/Bool}
  [condition :- schema/Condition]
  (let [dnf-condition (to-dnf condition)

        ;; Break the condition up into leafs
        leaf-conditions (case (first dnf-condition)

                          ;; A top level disjunction, so get all child conjunctions and
                          ;; flatten them.
                          :or
                          (for [nested-condition (rest dnf-condition)
                                leaf-condition (if (= :and (first nested-condition))
                                                 (rest nested-condition)
                                                 [nested-condition])]
                            leaf-condition)

;; A top level and of nested conditions, so just use them
                          :and
                          (rest dnf-condition)

                          ;; The condition itself is a leaf, so keep it.
                          [dnf-condition])]

    (reduce
     (fn [{:keys [bound unbound condition is-accumulator]} leaf-condition]

;; The effective leaf for variable purposes may be contained in a negation or
       ;; an accumulator, so extract it.
       (let [effective-leaf (condp = (condition-type leaf-condition)
                              :accumulator (:from leaf-condition)
                              :negation (second leaf-condition)
                              leaf-condition)

             constraints (:constraints effective-leaf)

             [bound-variables unbound-variables] (if (#{:negation :test} (condition-type leaf-condition))
                                                   ;; Variables used in a negation should be considered
                                                   ;; unbound since they aren't usable in another condition,
                                                   ;; so label all variables as unbound.  Similarly, :test
                                                   ;; conditions can't bind new variables since they don't
                                                   ;; have any new facts as input.  See:
                                                   ;; https://github.com/cerner/clara-rules/issues/357
                                                   [#{}
                                                    (apply set/union (classify-variables constraints))]

                                                   ;; It is not a negation, so simply classify variables.
                                                   (classify-variables constraints))

             bound-with-result-bindings (cond-> bound-variables
                                          (:fact-binding effective-leaf) (conj (symbol (name (:fact-binding effective-leaf))))
                                          (:result-binding leaf-condition) (conj (symbol (name (:result-binding leaf-condition)))))

             ;; All variables bound in this condition.
             all-bound (set/union bound bound-with-result-bindings)

             ;; Unbound variables, minus those that have been bound elsewhere in this condition.
             all-unbound (set/difference (set/union unbound-variables unbound) all-bound)]

         {:bound all-bound
          :unbound all-unbound
          :condition condition
          :is-accumulator (or is-accumulator
                              (= :accumulator
                                 (condition-type leaf-condition)))}))

     {:bound #{}
      :unbound #{}
      :condition condition
      :is-accumulator false}
     leaf-conditions)))

(sc/defn sort-conditions :- [schema/Condition]
  "Performs a topologic sort of conditions to ensure variables needed by
   child conditions are bound."
  [conditions :- [schema/Condition]]
  ;; Get the bound and unbound variables for all conditions and sort them.
  (let [classified-conditions (map analyze-condition conditions)]

    (loop [sorted-conditions []
           bound-variables #{}
           remaining-conditions classified-conditions]

      (if (empty? remaining-conditions)
        ;; No more conditions to sort, so return the raw conditions
        ;; in sorted order.
        (map :condition sorted-conditions)

        ;; Unsatisfied conditions remain, so find ones we can satisfy.
        (let [satisfied? (fn [classified-condition]
                           (set/subset? (:unbound classified-condition)
                                        bound-variables))

              ;; Find non-accumulator conditions that are satisfied. We defer
              ;; accumulators until later in the rete network because they
              ;; may fire a default value if all needed bindings earlier
              ;; in the network are satisfied.
              satisfied-non-accum? (fn [classified-condition]
                                     (and (not (:is-accumulator classified-condition))
                                          (set/subset? (:unbound classified-condition)
                                                       bound-variables)))

              has-satisfied-non-accum (some satisfied-non-accum? remaining-conditions)

              newly-satisfied (if has-satisfied-non-accum
                                (filter satisfied-non-accum? remaining-conditions)
                                (filter satisfied? remaining-conditions))

              still-unsatisfied (if has-satisfied-non-accum
                                  (remove satisfied-non-accum? remaining-conditions)
                                  (remove satisfied? remaining-conditions))

              updated-bindings (apply set/union bound-variables
                                      (map :bound newly-satisfied))]

          ;; If no existing variables can be satisfied then the production is invalid.
          (when (empty? newly-satisfied)

            ;; Get the subset of variables that cannot be satisfied.
            (let [unsatisfiable (set/difference
                                 (apply set/union (map :unbound still-unsatisfied))
                                 bound-variables)]
              (throw (ex-info (str "Using variable that is not previously bound. This can happen "
                                   "when an expression uses a previously unbound variable, "
                                   "or if a variable is referenced in a nested part of a parent "
                                   "expression, such as (or (= ?my-expression my-field) ...). " \newline
                                   "Note that variables used in negations are not bound for subsequent
                                    rules since the negation can never match." \newline
                                   "Production: " \newline
                                   (:production *compile-ctx*) \newline
                                   "Unbound variables: "
                                   unsatisfiable)
                              {:production (:production *compile-ctx*)
                               :variables unsatisfiable}))))

          (recur (into sorted-conditions newly-satisfied)
                 updated-bindings
                 still-unsatisfied))))))

(defn- non-equality-unifications
  "Returns a set of unifications that do not use equality-based checks."
  [constraints]
  (let [[bound-variables unbound-variables] (classify-variables constraints)]
    (into (hs/set)
          (for [constraint constraints
                :when (non-equality-unification? constraint bound-variables)]
            constraint))))

(sc/defn condition-to-node :- schema/ConditionNode
  "Converts a condition to a node structure."
  [condition :- schema/Condition
   env :- (sc/maybe {sc/Keyword sc/Any})
   parent-bindings :- #{sc/Keyword}]
  (let [node-type (condition-type condition)
        accumulator (:accumulator condition)
        result-binding (:result-binding condition) ; Get the optional result binding used by accumulators.
        condition (cond
                    (= :negation node-type) (second condition)
                    accumulator (:from condition)
                    :else condition)

        ;; Convert a test within a negation to a negation of the test. This is necessary
        ;; because negation nodes expect an additional condition to match against.
        [node-type condition] (if (and (= node-type :negation)
                                       (= :test (condition-type condition)))

                                ;; Create a negated version of our test condition.
                                [:test {:constraints [(list 'not (cons 'and (:constraints condition)))]}]

                                ;; This was not a test within a negation, so keep the previous values.
                                [node-type condition])

        ;; Get the set of non-equality unifications that cannot be resolved locally to the rule.
        non-equality-unifications (if (or (= :accumulator node-type)
                                          (= :negation node-type)
                                          (= :join node-type))
                                    (non-equality-unifications (:constraints condition))
                                    (hs/set))

        ;; If there are any non-equality unitifications, create a join with filter expression to handle them.
        join-filter-expressions (if (seq non-equality-unifications)

                                  (assoc condition :constraints (filterv non-equality-unifications (:constraints condition)))

                                  nil)

        ;; Remove instances of non-equality constraints from accumulator
        ;; and negation nodes, since those are handled with specialized node implementations.
        condition (if (seq non-equality-unifications)
                    (assoc condition
                           :constraints (into [] (remove non-equality-unifications (:constraints condition)))
                           :original-constraints (:constraints condition))

                    condition)

        ;; Variables used in the constraints
        constraint-bindings (variables-as-keywords (:constraints condition))

        ;; Variables used in the condition.
        cond-bindings (if (:fact-binding condition)
                        (conj constraint-bindings (:fact-binding condition))
                        constraint-bindings)

        new-bindings (set/difference (variables-as-keywords (:constraints condition))
                                     parent-bindings)

        join-filter-bindings (if join-filter-expressions
                               (variables-as-keywords join-filter-expressions)
                               nil)]

    (cond-> {:node-type node-type
             :condition condition
             :new-bindings new-bindings
             :used-bindings (set/union cond-bindings join-filter-bindings)}
      (seq env) (assoc :env env)

      ;; Add the join bindings to join, accumulator or negation nodes.
      (#{:join :negation :accumulator} node-type) (assoc :join-bindings (set/intersection cond-bindings parent-bindings))

      accumulator (assoc :accumulator accumulator)

      result-binding (assoc :result-binding result-binding)

      join-filter-expressions (assoc :join-filter-expressions join-filter-expressions)

      join-filter-bindings (assoc :join-filter-join-bindings (set/intersection join-filter-bindings parent-bindings)))))

(sc/defn ^:private add-node :- schema/BetaGraph
  "Adds a node to the beta graph."
  [beta-graph :- schema/BetaGraph
   source-ids :- [sc/Int]
   target-id :- sc/Int
   target-node :- (sc/conditional
                   (comp #{:production :query} :node-type) schema/ProductionNode
                   :else schema/ConditionNode)]
  (hf/assoc! (:id-to-new-bindings beta-graph) target-id
             ;; A ProductionNode will not have the set of new bindings previously created,
             ;; so we assign them an empty set here.  A ConditionNode will always have a set of new bindings,
             ;; even if it is an empty one; this is enforced by the schema.  Having an empty set of new bindings
             ;; is a valid and meaningful state that just means that all join bindings in that node come from right-activations
             ;; earlier in the network.
             (or (:new-bindings target-node)
                 (hs/set)))
  (if (#{:production :query} (:node-type target-node))
    (hf/assoc! (:id-to-production-node beta-graph) target-id target-node)
    (hf/assoc! (:id-to-condition-node beta-graph) target-id target-node))

  ;; Add the production or condition to the network.
  ;; Associate the forward and backward edges.
  (doseq [source-id source-ids]
    (hm/compute! (:forward-edges beta-graph) source-id
                 (fn [_ forward-previous]
                   (if forward-previous
                     (conj forward-previous target-id)
                     (sorted-set target-id))))
    (hm/compute! (:backward-edges beta-graph) target-id
                 (fn [_ backward-previous]
                   (if backward-previous
                     (conj backward-previous source-id)
                     (sorted-set source-id)))))
  beta-graph)

(declare add-production)

(sc/defn ^:private get-complex-negation :- (sc/maybe
                                            {:new-expression schema/Condition
                                             :generated-rule schema/Production})
  [previous-expressions :- [schema/Condition]
   expression :- schema/Condition
   ancestor-bindings :- #{sc/Keyword}
   production :- schema/Production]
  (when (and (= :not (first expression))
             (sequential? (second expression))
             (#{:and :or :not} (first (second expression))))

    ;; Dealing with a compound negation, so extract it out.
    (let [negation-expr (second expression)
          gen-rule-name (str (or (:name production)
                                 (gensym "gen-rule"))
                             "__"
                             (gensym))

          ;; Insert the bindings from ancestors that are used in the negation
          ;; in the NegationResult fact so that the [:not [NegationResult...]]
          ;; condition can assert that the facts matching the negation
          ;; have the necessary bindings. 
          ;; See https://github.com/cerner/clara-rules/issues/304 for more details
          ;; and a case that behaves incorrectly without this check.
          ancestor-bindings-in-negation-expr (set/intersection
                                              (variables-as-keywords negation-expr)
                                              ancestor-bindings)

          ancestor-bindings-insertion-form (into {}
                                                 (map (fn [binding]
                                                        [binding (-> binding
                                                                     name
                                                                     symbol)]))
                                                 ancestor-bindings-in-negation-expr)

          ancestor-binding->restriction-form (fn [b]
                                               (list '= (-> b name symbol)
                                                     (list b 'ancestor-bindings)))

          modified-expression `[:not {:type NegationResult
                                      :constraints [(~'= ~gen-rule-name ~'gen-rule-name)
                                                    ~@(map ancestor-binding->restriction-form
                                                           ancestor-bindings-in-negation-expr)]}]

          generated-rule (cond-> {:name gen-rule-name
                                  :lhs (concat previous-expressions [negation-expr])
                                  :rhs `(clara.rules/insert! (eng/->NegationResult ~gen-rule-name
                                                                                   ~ancestor-bindings-insertion-form))}

                           ;; Propagate properties like salience to the generated production.
                           (:props production) (assoc :props (:props production))

                           true (assoc-in [:props :clara-rules/internal-salience] :extracted-negation)

                               ;; Propagate the the environment (such as local bindings) if applicable.
                           (:env production) (assoc :env (:env production)))]
      {:new-expression modified-expression
       :generated-rule generated-rule})))

(sc/defn ^:private add-complex-negation :- (sc/maybe
                                            {:new-expression schema/Condition
                                             :beta-with-negations schema/BetaGraph})

  "Extracts complex, nested negations and adds a rule to the beta graph to trigger the returned
  negation expression."
  [previous-expressions :- [schema/Condition]
   expression :- schema/Condition
   ancestor-bindings :- #{sc/Keyword}
   beta-graph :- schema/BetaGraph
   production :- schema/Production
   create-id-fn]
  (when-let [{:keys [new-expression
                     generated-rule]} (get-complex-negation previous-expressions expression
                                                            ancestor-bindings production)]
    ;; The expression was a negation, so add it to the Beta graph
    {:new-expression new-expression
     :beta-with-negations (add-production generated-rule beta-graph create-id-fn)}))

;; A beta graph with no nodes.
(defn ^:private empty-beta-graph
  []
  {:forward-edges (hf/mut-long-map)
   :backward-edges (hf/mut-long-map)
   :id-to-condition-node (hf/mut-long-map {0 ::root-condition})
   :id-to-production-node (hf/mut-long-map)
   :id-to-new-bindings (hf/mut-long-map)})

(sc/defn ^:private get-condition-bindings :- {:bindings #{sc/Keyword}}
  "Get the bindings from a sequence of condition/conjunctions."
  [conditions :- [schema/Condition]
   env :- (sc/maybe {sc/Keyword sc/Any})
   ancestor-bindings :- #{sc/Keyword}]
  (loop [bindings ancestor-bindings
         [expression & remaining-expressions] conditions]
    (if expression
      (let [node (condition-to-node expression env bindings)

            {:keys [result-binding fact-binding]} expression

            all-bindings (cond-> (set/union bindings (:used-bindings node))
                           result-binding (conj result-binding)
                           fact-binding (conj fact-binding))]
        (recur all-bindings remaining-expressions))
      ;; No expressions remaining, so return the structure.
      {:bindings bindings})))

(sc/defn ^:private add-conjunctions :- {:beta-graph schema/BetaGraph
                                        :new-ids [sc/Int]
                                        :bindings #{sc/Keyword}}

  "Adds a sequence of conjunctions to the graph in a parent-child relationship."

  [conjunctions :- [schema/Condition]
   parent-ids :- [sc/Int]
   env :- (sc/maybe {sc/Keyword sc/Any})
   ancestor-bindings :- #{sc/Keyword}
   beta-graph :- schema/BetaGraph
   create-id-fn]
  (loop [beta-graph beta-graph
         parent-ids parent-ids
         bindings ancestor-bindings
         [expression & remaining-expressions] conjunctions]

    (if expression

      (let [node (condition-to-node expression env bindings)

            {:keys [result-binding fact-binding]} expression

            all-bindings (cond-> (set/union bindings (:used-bindings node))
                           result-binding (conj result-binding)
                           fact-binding (conj fact-binding))

            ;; Find children that all parent nodes have.
            forward-edges (if (= 1 (count parent-ids))
                            ;; If there is only one parent then there is no need to reconstruct
                            ;; the set of forward edges. This is an intentional performance optimization for large
                            ;; beta graphs that have many nodes branching from a common node, typically the root node.
                            (-> (:forward-edges beta-graph)
                                (get (first parent-ids)))
                            (->> (select-keys parent-ids (:forward-edges beta-graph))
                                 vals
                                 ;; Order doesn't matter here as we will effectively sort it using update-node->id later,
                                 ;; thus adding determinism.
                                 (into (hs/set) cat)))

            id-to-condition-nodes (:id-to-condition-node beta-graph)

            ;; Since we require that id-to-condition-nodes have an equal value to "node" under the ID
            ;; for this to be used. In any possible edge cases where there are equal nodes under different IDs,
            ;; maintaining the lowest node id will add determinism.
            ;; Having different nodes under the same ID would be a bug,
            ;; but having an equivalent node under multiple IDs wouldn't necessarily be one.
            ;;
            ;; Using maps(nodes) as keys acts as a performance optimization here, we are relying on the fact that maps cache
            ;; their hash codes. This saves us time in the worst case scenarios when there are large amounts of forward edges
            ;; that will be compared repeatedly. For example, when adding new children to the root node we must first compare
            ;; all of the old children for a prior match, for each additional child added we incur the assoc but the hash code
            ;; has already been cached by prior iterations of add-conjunctions. In these cases we have seen that the hashing
            ;; will out perform equivalence checks.
            update-node->ids (fn update-node-ids [m id]
                               (hm/compute! m (get id-to-condition-nodes id)
                                            (fn do-update-node-ids
                                              [_ node-ids]
                                              (if node-ids
                                                (conj node-ids id)
                                                [id])))
                               m)

            node->ids (reduce update-node->ids
                              (hf/mut-hashtable-map)
                              forward-edges)

            backward-edges (:backward-edges beta-graph)

            parent-ids-set (set parent-ids)

            ;; Use the existing id or create a new one.
            node-id (or (when-let [common-nodes (get node->ids node)]
                          ;; We need to validate that the node we intend on sharing shares the same parents as the
                          ;; current node we are creating. See Issue 433 for more information
                          (some #(when (= (get backward-edges %)
                                          parent-ids-set)
                                   %)
                                common-nodes))
                        (create-id-fn))

            graph-with-node (add-node beta-graph parent-ids node-id node)]

        (recur graph-with-node
               [node-id]
               all-bindings
               remaining-expressions))

      ;; No expressions remaining, so return the structure.
      {:beta-graph beta-graph
       :new-ids parent-ids
       :bindings bindings})))

(sc/defn build-rule-node :- schema/ProductionNode
  [production :- schema/Production]
  (when (:rhs production)
    (let [flattened-conditions (for [condition (:lhs production)
                                     child-condition (if (#{'and :and} (first condition))
                                                       (rest condition)
                                                       [condition])]

                                 child-condition)

          sorted-conditions (sort-conditions flattened-conditions)

          {ancestor-bindings :bindings}
          (loop [previous-conditions []
                 [current-condition & remaining-conditions] sorted-conditions
                 ancestor-bindings #{}]
            (if-not current-condition
              {:bindings ancestor-bindings}
              (let [{:keys [new-expression]}
                    (get-complex-negation previous-conditions
                                          current-condition
                                          ancestor-bindings
                                          production)

                    condition (or new-expression
                                  current-condition)

                    ;; Extract disjunctions from the condition.
                    dnf-expression (to-dnf condition)

                    ;; Get a sequence of disjunctions.
                    disjunctions (for [expression
                                       (if (= :or (first dnf-expression)) ; Ignore top-level or in DNF.
                                         (rest dnf-expression)
                                         [dnf-expression])]

                                   (if (= :and (first expression)) ; Ignore nested ands in DNF.
                                     (rest expression)
                                     [expression]))

                    {all-bindings :bindings}
                    (reduce (fn [previous-result conjunctions]
                              ;; Get the  complete bindings
                              (let [;; Convert exists operations to accumulator and test nodes.
                                    exists-extracted (extract-exists conjunctions)
                                    ;; Compute the new bindings with the expressions.
                                    new-result (get-condition-bindings exists-extracted
                                                                       (:env production)
                                                                       ancestor-bindings)]

                                ;; Combine the  bindings
                                ;; for use in descendent nodes.
                                {:bindings (set/union (:bindings previous-result)
                                                      (:bindings new-result))}))

                            ;; Initial reduce value, combining previous graph, parent ids, and ancestor variable bindings.
                            {:bindings ancestor-bindings}

                            ;; Each disjunction contains a sequence of conjunctions.
                            disjunctions)]
                (recur (conj previous-conditions current-condition)
                       remaining-conditions
                       all-bindings))))]
      {:node-type :production
       :production production
       :bindings ancestor-bindings})))

(sc/defn ^:private add-production  :- schema/BetaGraph
  "Adds a production to the graph of beta nodes."
  [production :- schema/Production
   beta-graph :- schema/BetaGraph
   create-id-fn]

  ;; Flatten conditions, removing an extraneous ands so we can process them independently.
  (let [flattened-conditions (for [condition (:lhs production)
                                   child-condition (if (#{'and :and} (first condition))
                                                     (rest condition)
                                                     [condition])]

                               child-condition)

        sorted-conditions (sort-conditions flattened-conditions)]

    (loop [previous-conditions []
           [current-condition & remaining-conditions] sorted-conditions
           parent-ids [0]
           ancestor-bindings #{}
           beta-graph beta-graph]

      (if current-condition

        (let [{:keys [new-expression beta-with-negations]}
              (add-complex-negation previous-conditions
                                    current-condition
                                    ancestor-bindings
                                    beta-graph
                                    production
                                    create-id-fn)

              beta-graph (or beta-with-negations beta-graph)

              condition (or new-expression current-condition)

              ;; Extract disjunctions from the condition.
              dnf-expression (to-dnf condition)

              ;; Get a sequence of disjunctions.
              disjunctions (for [expression
                                 (if (= :or (first dnf-expression)) ; Ignore top-level or in DNF.
                                   (rest dnf-expression)
                                   [dnf-expression])]

                             (if (= :and (first expression)) ; Ignore nested ands in DNF.
                               (rest expression)
                               [expression]))

              {beta-with-nodes :beta-graph new-ids :new-ids all-bindings :bindings}
              (reduce (fn [previous-result conjunctions]

                        ;; Get the beta graph, new identifiers, and complete bindings
                        (let [;; Convert exists operations to accumulator and test nodes.
                              exists-extracted (extract-exists conjunctions)

                              ;; Compute the new beta graph, ids, and bindings with the expressions.
                              new-result (add-conjunctions exists-extracted
                                                           parent-ids
                                                           (:env production)
                                                           ancestor-bindings
                                                           (:beta-graph previous-result)
                                                           create-id-fn)]

                          ;; Combine the newly created beta graph, node ids, and bindings
                          ;; for use in descendent nodes.
                          {:beta-graph (:beta-graph new-result)
                           :new-ids (into (:new-ids previous-result) (:new-ids new-result))
                           :bindings (set/union (:bindings previous-result)
                                                (:bindings new-result))}))

                      ;; Initial reduce value, combining previous graph, parent ids, and ancestor variable bindings.
                      {:beta-graph beta-graph
                       :new-ids []
                       :bindings ancestor-bindings}

                      ;; Each disjunction contains a sequence of conjunctions.
                      disjunctions)]

          (recur (conj previous-conditions current-condition)
                 remaining-conditions
                 new-ids
                 all-bindings
                 beta-with-nodes))

        ;; No more conditions to add, so connect the production.
        (if (:rhs production)
          ;; if its a production node simply add it
          (add-node beta-graph
                    parent-ids
                    (create-id-fn)
                    {:node-type :production
                     :production production
                     :bindings ancestor-bindings})
          ;; else its a query node and we need to validate that the query has at least the bindings
          ;; specified in the parameters
          (if (every? ancestor-bindings (:params production))
            (add-node beta-graph
                      parent-ids
                      (create-id-fn)
                      {:node-type :query
                       :query production})
            (throw (ex-info "Query does not contain bindings specified in parameters."
                            {:expected-bindings (:params production)
                             :available-bindings ancestor-bindings
                             :query (:name production)}))))))))

(sc/defn to-beta-graph :- schema/BetaGraph
  "Produces a description of the beta network."
  [productions :- #{schema/Production}
   create-id-fn :- IFn]
  (reduce (fn add-to-beta-graph
            [beta-graph production]
            (binding [*compile-ctx* {:production production}]
              (add-production production beta-graph create-id-fn)))
          (empty-beta-graph)
          productions))

(sc/defn ^:private root-node? :- sc/Bool
  "A helper function to determine if the node-id provided is a root node. A given node would be considered a root-node,
   if its only backward edge was that of the artificial root node, node 0."
  [backward-edges :- schema/MutableLongHashMap
   node-id :- sc/Int]
  (= #{0} (get backward-edges node-id)))

(sc/defn extract-exprs :- schema/NodeExprLookup
  "Walks the Alpha and Beta graphs and extracts the expressions that will be used in the construction of the final network.
   The extracted expressions are stored by their key, [<node-id> <field-key>], this allows for the function to be retrieved
   after it has been compiled.

   Note: The keys of the map returned carry the metadata that can be used during evaluation. This metadata will contain,
   if available, the compile context, file and ns. This metadata is not stored on the expression itself because it will
   contain forms that will fail to eval."
  [beta-graph :- schema/BetaGraph
   alpha-graph :- [schema/AlphaNode]]
  (let [backward-edges (:backward-edges beta-graph)
        handle-expr (fn [id->expr s-expr id expr-key compilation-ctx]
                      (hf/assoc! id->expr
                                 [id expr-key]
                                 [s-expr (assoc compilation-ctx expr-key s-expr)])
                      id->expr)

        id->expr (reduce (fn add-alpha-nodes
                           [prev alpha-node]
                           (let [{:keys [id condition env]} alpha-node
                                 {:keys [type constraints fact-binding args]} condition
                                 cmeta (meta condition)]
                             (handle-expr prev
                                          (with-meta (compile-condition
                                                      type id (first args) constraints
                                                      fact-binding env)
                                                        ;; Remove all metadata but file and line number
                                                        ;; to protect from evaluating unsafe metadata
                                                        ;; See PR 243 for more detailed discussion
                                            (select-keys cmeta [:line :file]))
                                          id
                                          :alpha-expr
                                          {:file (or (:file cmeta) *file*)
                                           :compile-ctx {:condition condition
                                                         :env env
                                                         :msg "compiling alpha node"}})))
                         (hf/mut-map)
                         alpha-graph)
        id->expr (reduce-kv (fn add-action-nodes
                              [prev id production-node]
                              (let [production (-> production-node :production)]
                                (handle-expr prev
                                             (with-meta (compile-action id
                                                                        (:bindings production-node)
                                                                        (:rhs production)
                                                                        (:env production))
                                               (meta (:rhs production)))
                                             id
                                             :action-expr
                                             ;; ProductionNode expressions can be arbitrary code, therefore we need the
                                             ;; ns where the production was define so that we can compile the expression
                                             ;; later.
                                             {:ns (:ns-name production)
                                              :file (-> production :rhs meta :file)
                                              :compile-ctx {:production production
                                                            :msg "compiling production node"}})))
                            id->expr
                            (:id-to-production-node beta-graph))
        id->expr (reduce-kv
                  (fn add-conditions [prev id beta-node]
                    (let [condition (:condition beta-node)
                          condition (if (symbol? condition)
                                      (clojure.lang.RT/classForName ^String (name condition))
                                      condition)]
                      (case (or (:node-type beta-node)
                                 ;; If there is no :node-type then the node is the ::root-condition
                                 ;; however, creating a case for nil could potentially cause weird effects if something about the
                                 ;; compilation of the beta graph changes. Therefore making an explicit case for ::root-condition
                                 ;; and if there was anything that wasn't ::root-condition this case statement will fail rather than
                                 ;; failing somewhere else.
                                beta-node)
                        ::root-condition prev

                        :join (if (or (root-node? backward-edges id)
                                      (not (:join-filter-expressions beta-node)))
                                 ;; This is either a RootJoin or HashJoin node, in either case they do not have an expression
                                 ;; to capture.
                                prev
                                (handle-expr prev
                                             (compile-join-filter id
                                                                  "ExpressionJoinNode"
                                                                  (:join-filter-expressions beta-node)
                                                                  (:join-filter-join-bindings beta-node)
                                                                  (:new-bindings beta-node)
                                                                  (:env beta-node))
                                             id
                                             :join-filter-expr
                                             {:compile-ctx {:condition condition
                                                            :join-filter-expressions (:join-filter-expressions beta-node)
                                                            :env (:env beta-node)
                                                            :msg "compiling expression join node"}}))
                        :negation (if (:join-filter-expressions beta-node)
                                    (handle-expr prev
                                                 (compile-join-filter id
                                                                      "NegationWithJoinFilterNode"
                                                                      (:join-filter-expressions beta-node)
                                                                      (:join-filter-join-bindings beta-node)
                                                                      (:new-bindings beta-node)
                                                                      (:env beta-node))
                                                 id
                                                 :join-filter-expr
                                                 {:compile-ctx {:condition condition
                                                                :join-filter-expressions (:join-filter-expressions beta-node)
                                                                :env (:env beta-node)
                                                                :msg "compiling negation with join filter node"}})
                                    prev)
                        :test (handle-expr prev
                                           (compile-test id (:constraints condition) (:env beta-node))
                                           id
                                           :test-expr
                                           {:compile-ctx {:condition condition
                                                          :env (:env beta-node)
                                                          :msg "compiling test node"}})
                        :accumulator (cond-> (handle-expr prev
                                                          (compile-accum id
                                                                         (if (:join-filter-expressions beta-node)
                                                                           "AccumulateWithJoinFilterNode"
                                                                           "AccumulateNode")
                                                                         (:accumulator beta-node)
                                                                         (:env beta-node))
                                                          id
                                                          :accum-expr
                                                          {:compile-ctx {:condition condition
                                                                         :accumulator (:accumulator beta-node)
                                                                         :env (:env beta-node)
                                                                         :msg "compiling accumulator"}})

                                       (:join-filter-expressions beta-node)
                                       (handle-expr (compile-join-filter id
                                                                         "AccumulateWithJoinFilterNode"
                                                                         (:join-filter-expressions beta-node)
                                                                         (:join-filter-join-bindings beta-node)
                                                                         (:new-bindings beta-node)
                                                                         (:env beta-node))
                                                    id
                                                    :join-filter-expr
                                                    {:compile-ctx {:condition condition
                                                                   :join-filter-expressions (:join-filter-expressions beta-node)
                                                                   :env (:env beta-node)
                                                                   :msg "compiling accumulate with join filter node"}}))
                        :query prev

                         ;; This error should only be thrown if there are changes to the compilation of the beta-graph
                         ;; such as an addition of a node type.
                        (throw (ex-info "Invalid node type encountered while compiling rulebase."
                                        {:node beta-node})))))
                  id->expr
                  (:id-to-condition-node beta-graph))]
    (persistent! id->expr)))

(sc/defn compile-exprs :- schema/NodeFnLookup
  "Takes a map in the form produced by extract-exprs and evaluates the values(expressions) of the map in a batched manner.
   This allows the eval calls to be more effecient, rather than evaluating each expression on its own.
   See #381 for more details."
  [key->expr :- schema/NodeExprLookup
   expr-cache :- (sc/maybe sc/Any)
   partition-size :- sc/Int]
  (let [prepare-expr (fn do-prepare-expr
                       [[expr-key [expr compilation-ctx]]]
                       (if expr-cache
                         (let [cache-key (str (md5-hash expr) (md5-hash compilation-ctx))
                               compilation-ctx (assoc compilation-ctx :cache-key cache-key)
                               compiled-handler (some-> compilation-ctx :compile-ctx :production :handler resolve)
                               compiled-expr (or compiled-handler
                                                 (cache/lookup expr-cache cache-key))]
                           (if compiled-expr
                             [:compiled [expr-key [compiled-expr compilation-ctx]]]
                             [:prepared [expr-key [expr compilation-ctx]]]))
                         [:prepared [expr-key [expr compilation-ctx]]]))
        batching-try-eval (fn do-compile-exprs
                            [exprs compilation-ctxs]
                            ;; Try to evaluate all of the expressions as a batch. If they fail the batch eval then we
                            ;; try them one by one with their compilation context, this is slow but we were going to fail
                            ;; anyway.
                            (try
                              (mapv
                               (fn do-cache-expr
                                 [compiled-expr compilation-ctx]
                                 (when-let [cache-key (:cache-key compilation-ctx)]
                                   (cache/miss expr-cache cache-key compiled-expr))
                                 [compiled-expr compilation-ctx])
                               (eval exprs) compilation-ctxs)
                              (catch Exception e
                                ;; Using mapv here rather than map to avoid laziness, otherwise compilation failure might
                                ;; fall into the throw below for the wrong reason.
                                (mapv (fn [expr compilation-ctx]
                                        (with-bindings
                                          {#'*compile-ctx* (:compile-ctx compilation-ctx)
                                           #'*file* (:file compilation-ctx *file*)}
                                          (try-eval expr)))
                                      exprs
                                      compilation-ctxs)
                                ;; If none of the rules are the issue, it is likely that the
                                ;; size of the code trying to be evaluated has exceeded the limit
                                ;; set by java.
                                (throw (ex-info (str "There was a failure while batch evaling the node expressions, " \newline
                                                     "but wasn't present when evaling them individually. This likely indicates " \newline
                                                     "that the method size exceeded the maximum set by the jvm, see the cause for the actual error.")
                                                {:compilation-ctxs compilation-ctxs}
                                                e)))))]
    (into (hf/hash-map)
          cat
          ;; Grouping by ns, most expressions will not have a defined ns, only expressions from production nodes.
          ;; These expressions must be evaluated in the ns where they were defined, as they will likely contain code
          ;; that is namespace dependent.
          (for [[nspace ns-expr-group] (sort-by key (group-by (comp :ns second val) key->expr))
                ;; Partitioning the number of forms to be evaluated, Java has a limit to the size of methods if we were
                ;; evaluate all expressions at once it would likely exceed this limit and throw an exception.
                expr-batch (partition-all partition-size ns-expr-group) ;;;; [<node-expr-keys> [<expr> <ctx>]]
                :let [grouped-exprs (->> (mapv prepare-expr expr-batch)
                                         (group-by first))
                      prepared-exprs (map second (:prepared grouped-exprs))
                      node-expr-keys (mapv first prepared-exprs)
                      exprs (mapv (comp first second) prepared-exprs)
                      compilation-ctxs (mapv (comp second second) prepared-exprs)
                      prev-compiled-exprs (map second (:compiled grouped-exprs))
                      next-compiled-exprs (mapv vector node-expr-keys
                                                (with-bindings (if nspace
                                                                 {#'*ns* (the-ns nspace)}
                                                                 {})
                                                  (batching-try-eval exprs compilation-ctxs)))]]
            (concat prev-compiled-exprs next-compiled-exprs)))))

(defn safe-get
  "A helper function for retrieving a given key from the provided map. If the key doesn't exist within the map this
   function will throw an exception."
  [m k]
  (let [not-found ::not-found
        v (get m k not-found)]
    (if (identical? v not-found)
      (throw (ex-info "Key not found with safe-get" {:map m :key k}))
      v)))

(sc/defn ^:private compile-node
  "Compiles a given node description into a node usable in the network with the
   given children."
  [beta-node :- (sc/conditional
                 (comp #{:production :query} :node-type) schema/ProductionNode
                 :else schema/ConditionNode)
   id :- sc/Int
   is-root :- sc/Bool
   children :- [sc/Any]
   expr-fn-lookup :- schema/NodeFnLookup
   new-bindings :- #{sc/Keyword}]
  (let [{:keys [condition production query join-bindings env]} beta-node

        condition (if (symbol? condition)
                    (clojure.lang.RT/classForName ^String (name condition))
                    condition)

        compiled-expr-fn (fn [id field] (first (safe-get expr-fn-lookup [id field])))]

    (case (:node-type beta-node)

      :join
      ;; Use an specialized root node for efficiency in this case.
      (if is-root
        (eng/->RootJoinNode
         id
         condition
         children
         join-bindings)

        ;; If the join operation includes arbitrary expressions
        ;; that can't expressed as a hash join, we must use the expressions
        (if (:join-filter-expressions beta-node)
          (eng/->ExpressionJoinNode
           id
           condition
           (compiled-expr-fn id :join-filter-expr)
           children
           join-bindings)
          (eng/->HashJoinNode
           id
           condition
           children
           join-bindings)))

      :negation
      ;; Check to see if the negation includes an
      ;; expression that must be joined to the incoming token
      ;; and use the appropriate node type.
      (if (:join-filter-expressions beta-node)
        (eng/->NegationWithJoinFilterNode
         id
         condition
         (compiled-expr-fn id :join-filter-expr)
         children
         join-bindings)
        (eng/->NegationNode
         id
         condition
         children
         join-bindings))

      :test
      (eng/->TestNode
<<<<<<< HEAD
       id
       env
       (compiled-expr-fn id :test-expr)
       children)
=======
        id
        env
        (:constraints condition)
        (compiled-expr-fn id :test-expr)
        children)
>>>>>>> 327eef5e

      :accumulator
      ;; We create an accumulator that accepts the environment for the beta node
      ;; into its context, hence the function with the given environment.
      (let [compiled-node (compiled-expr-fn id :accum-expr)
            compiled-accum (compiled-node (:env beta-node))]

        ;; Ensure the compiled accumulator has the expected structure
        (when (not (instance? Accumulator compiled-accum))
          (throw (IllegalArgumentException. (str (:accumulator beta-node) " is not a valid accumulator."))))

        ;; If a non-equality unification is in place, compile the predicate and use
        ;; the specialized accumulate node.

        (if (:join-filter-expressions beta-node)
          (eng/->AccumulateWithJoinFilterNode
           id
            ;; Create an accumulator structure for use when examining the node or the tokens
            ;; it produces.
           {:accumulator (:accumulator beta-node)
             ;; Include the original filter expressions in the constraints for inspection tooling.
            :from (update-in condition [:constraints]
                             into (-> beta-node :join-filter-expressions :constraints))}
           compiled-accum
           (compiled-expr-fn id :join-filter-expr)
           (:result-binding beta-node)
           children
           join-bindings
           (:new-bindings beta-node))

          ;; All unification is based on equality, so just use the simple accumulate node.
          (eng/->AccumulateNode
           id
            ;; Create an accumulator structure for use when examining the node or the tokens
            ;; it produces.
           {:accumulator (:accumulator beta-node)
            :from condition}
           compiled-accum
           (:result-binding beta-node)
           children
           join-bindings
           (:new-bindings beta-node))))

      :production
      (eng/->ProductionNode
       id
       production
       (compiled-expr-fn id :action-expr))

      :query
      (eng/->QueryNode
       id
       query
       (:params query)))))

(sc/defn ^:private compile-beta-graph :- schema/MutableLongHashMap
  "Compile the beta description to the nodes used at runtime."
  [{:keys [id-to-production-node id-to-condition-node id-to-new-bindings forward-edges backward-edges]} :- schema/BetaGraph
   expr-fn-lookup :- schema/NodeFnLookup]
  (let [;; Sort the ids to compile based on dependencies.
        ids-to-compile (loop [pending-ids (into #{} (concat (keys id-to-production-node) (keys id-to-condition-node)))
                              node-deps forward-edges
                              sorted-nodes []]

                         (if (empty? pending-ids)
                           sorted-nodes

                           (let [newly-satisfied-ids (into #{}
                                                           (for [pending-id pending-ids
                                                                 :when (empty? (get node-deps pending-id))]
                                                             pending-id))

                                 updated-edges (into {} (for [[dependent-id dependencies]  node-deps]
                                                          [dependent-id (set/difference dependencies newly-satisfied-ids)]))]

                             (recur (set/difference pending-ids newly-satisfied-ids)
                                    updated-edges
                                    (concat sorted-nodes newly-satisfied-ids)))))
        id-to-compiled-node
        (reduce (fn [id-to-compiled-nodes id-to-compile]

                  ;; Get the condition or production node to compile
                  (let [node-to-compile (get id-to-condition-node
                                             id-to-compile
                                             (get id-to-production-node id-to-compile))

                        ;; Get the children.  The children should be sorted because the
                        ;; id-to-compiled-nodes map is sorted.
                        children (->> (get forward-edges id-to-compile)
                                      (select-keys id-to-compiled-nodes)
                                      (vals))]

                    ;; Sanity check for our logic...
                    (assert (= (count children)
                               (count (get forward-edges id-to-compile)))
                            "Each child should be compiled.")

                    (when (not= ::root-condition node-to-compile)
                      (hf/assoc! id-to-compiled-nodes
                                 id-to-compile
                                 (compile-node node-to-compile
                                               id-to-compile
                                               (root-node? backward-edges id-to-compile)
                                               children
                                               expr-fn-lookup
                                               (get id-to-new-bindings id-to-compile))))
                    id-to-compiled-nodes))
                ;; The node IDs have been determined before now, so we just need to sort the map returned.
                ;; This matters because the engine will left-activate the beta roots with the empty token
                ;; in the order that this map is seq'ed over.
                (hf/mut-long-map)
                ids-to-compile)]
    id-to-compiled-node))

(sc/defn to-alpha-graph :- [schema/AlphaNode]
  "Returns a sequence of [condition-fn, [node-ids]] tuples to represent the alpha side of the network."
  [beta-graph :- schema/BetaGraph
   create-id-fn :- IFn]
  ;; Create a sequence of tuples of conditions + env to beta node ids.
  (let [condition-to-node-ids (for [[id node] (:id-to-condition-node beta-graph)
                                    :when (:condition node)]
                                [[(:condition node) (:env node)] id])

        ;; Merge common conditions together.
        condition-to-node-map (reduce
                               (fn [node-map [[condition env] node-id]]

                                 ;; Can't use simple update-in because we need to ensure
                                 ;; the value is a vector, not a list.
                                 (hm/compute! node-map [condition env]
                                              (fn update-condition-to-node
                                                [_ node-ids]
                                                (if node-ids
                                                  (conj node-ids node-id)
                                                  [node-id])))
                                 node-map)
                               (hf/mut-map)
                               condition-to-node-ids)

        ;; We sort the alpha nodes by the ordered sequence of the node ids they correspond to
        ;; in order to make the order of alpha nodes for any given type consistent.  Note that we
        ;; coerce to a vector because we need a type that is comparable.
        condition-to-node-entries (sort-by (fn [[_k v]] (-> v sort vec))
                                           condition-to-node-map)]

    ;; Compile conditions into functions.
    (vec
     (for [[[condition env] node-ids] condition-to-node-entries
           :when (:type condition)] ; Exclude test conditions.

       (cond-> {:id (create-id-fn)
                :condition condition
                :beta-children (distinct node-ids)}
         (seq env) (assoc :env env))))))

(sc/defn compile-alpha-nodes :- [{:id sc/Int
                                  :type sc/Any
                                  :alpha-fn schema/Function
                                  (sc/optional-key :env) {sc/Keyword sc/Any}
                                  :children [sc/Num]}]
  [alpha-nodes :- [schema/AlphaNode]
   expr-fn-lookup :- schema/NodeFnLookup]
  (vec
   (for [{:keys [id condition beta-children env] :as node} alpha-nodes]
     (cond-> {:id id
              :type (effective-type (:type condition))
              :alpha-fn (first (safe-get expr-fn-lookup [id :alpha-expr]))
              :children beta-children}
       env (assoc :env env)))))

;; Wrap the fact-type so that Clojure equality and hashcode semantics are used
;; even though this is placed in a Java map.
(deftype AlphaRootsWrapper [^JavaEqualityWrapper fact-type wrapped]
  Object
  (equals [this other]
    (let [other ^AlphaRootsWrapper other]
      (.equals fact-type (.fact_type other))))

  ;; Since know we will need to find the hashcode of this object in all cases just eagerly calculate it upfront
  ;; and avoid extra calls to hash later.
  (hashCode [this] (.hash_code fact-type)))

(defn alpha-roots-wrap
  [fact-type roots]
  (AlphaRootsWrapper. (jeq-wrap fact-type) roots))

(defn- create-get-alphas-fn
  "Returns a function that given a sequence of facts,
  returns a map associating alpha nodes with the facts they accept."
  [fact-type-fn ancestors-fn alpha-roots]

  (let [;; If a customized fact-type-fn is provided,
        ;; we must use a specialized grouping function
        ;; that handles internal control types that may not
        ;; follow the provided type function.
        wrapped-fact-type-fn (if (= fact-type-fn type)
                               type
                               (fn [fact]
                                 (if (instance? ISystemFact fact)
                                   ;; Internal system types always use Clojure's type mechanism.
                                   (type fact)
                                   ;; All other types defer to the provided function.
                                   (fact-type-fn fact))))

        ;; Wrap the ancestors-fn so that we don't send internal facts such as NegationResult
        ;; to user-provided productions.  Note that this work is memoized inside fact-type->roots.
        wrapped-ancestors-fn (fn [fact-type]
                               (if (isa? fact-type ISystemFact)
                                 ;; Exclude system types from having ancestors for now
                                 ;; since none of our use-cases require them.  If this changes
                                 ;; we may need to define a custom hierarchy for them.
                                 (hs/set)
                                 (ancestors-fn fact-type)))

        fact-type->roots (memoize
                          (fn [fact-type]
                            ;; There is no inherent ordering here but we put the AlphaRootsWrapper instances
                            ;; in a vector rather than a set to avoid nondeterministic ordering (and thus nondeterministic
                            ;; performance).
                            (into []
                                  ;; If a given type in the ancestors has no matching alpha roots,
                                  ;; don't return it as an ancestor.  Fact-type->roots is memoized on the fact type,
                                  ;; but work is performed per group returned on each call the to get-alphas-fn.  Therefore
                                  ;; removing groups with no alpha nodes here will improve performance on subsequent calls
                                  ;; to the get-alphas-fn with the same fact type.
                                  (keep #(when-let [roots (not-empty (get alpha-roots %))]
                                           (alpha-roots-wrap % roots)))
                                  ;; If a user-provided ancestors-fn returns a sorted collection, for example for
                                  ;; ensuring determinism, we respect that ordering here by conj'ing on to the existing
                                  ;; collection.
                                  (conj (wrapped-ancestors-fn fact-type) fact-type))))

        update-roots->facts! (fn [^java.util.Map roots->facts roots-group fact]
                               (hm/compute! roots->facts roots-group
                                            (fn update-roots
                                              [_ facts]
                                              (let [^java.util.List fact-list (or facts (hf/mut-list))]
                                                (.add fact-list fact)
                                                fact-list))))]

    (fn [facts]
      (let [roots->facts (java.util.LinkedHashMap.)]
        (doseq [fact facts
                roots-group (fact-type->roots (wrapped-fact-type-fn fact))]
          (update-roots->facts! roots->facts roots-group fact))

        (let [return-list (hf/mut-list)
              entries (.entrySet roots->facts)
              entries-it (.iterator entries)]
          ;; We iterate over the LinkedHashMap manually to avoid potential issues described at http://dev.clojure.org/jira/browse/CLJ-1738
          ;; where a Java iterator can return the same entry object repeatedly and mutate it after each next() call.  We use mutable lists
          ;; for performance but wrap them in unmodifiableList to make it clear that the caller is not expected to mutate these lists.
          ;; Since after this function returns the only reference to the fact lists will be through the unmodifiedList we can depend elsewhere
          ;; on these lists not changing.  Since the only expected workflow with these lists is to loop through them, not add or remove elements,
          ;; we don't gain much from using a transient (which can be efficiently converted to a persistent data structure) rather than a mutable type.
          (loop []
            (when (.hasNext entries-it)
              (let [^java.util.Map$Entry e (.next entries-it)]
                (.add return-list [(-> e ^AlphaRootsWrapper (.getKey) (.wrapped))
                                   (hf/persistent! (.getValue e))])
                (recur))))
          (hf/persistent! return-list))))))

(defn create-ancestors-fn
  [{:keys [ancestors-fn
           hierarchy]}]
  (let [hierarchy-fn (when hierarchy
                       (partial ancestors hierarchy))]
    (if (and ancestors-fn hierarchy-fn)
      (comp (partial apply set/union) (juxt ancestors-fn hierarchy-fn))
      (or ancestors-fn hierarchy-fn ancestors))))

(sc/defn build-network
  "Constructs the network from compiled beta tree and condition functions."
  [id-to-node :- schema/MutableLongHashMap
   beta-roots
   alpha-fns
   productions
   fact-type-fn
   ancestors-fn
   activation-group-sort-fn
   activation-group-fn
   expr-fn-lookup]
  (let [beta-nodes (vals id-to-node)

        production-nodes (for [node beta-nodes
                               :when (= ProductionNode (type node))]
                           node)

        query-nodes (for [node beta-nodes
                          :when (= QueryNode (type node))]
                      node)

        query-map (->> (for [query-node query-nodes

                             ;; Queries can be looked up by reference or by name;
                             entry [[(:query query-node) query-node]
                                    [(:name (:query query-node)) query-node]]]
                         entry)
                       (into (hf/hash-map)))
        alpha-map (hf/mut-map)]
    ;; Merge the alpha nodes into a multi-map
    (doseq [{:keys [id type alpha-fn children env]} alpha-fns
            :let [beta-children (map id-to-node children)
                  alpha-node (eng/->AlphaNode id env beta-children alpha-fn type)]]
      (hf/assoc! id-to-node (:id alpha-node) alpha-node)
      (hm/compute! alpha-map type
                   (fn add-alpha
                     [_ alpha-nodes]
                     (if alpha-nodes
                       (conj alpha-nodes alpha-node)
                       (list alpha-node))))
      [type alpha-node])
    (let [get-alphas-fn (create-get-alphas-fn fact-type-fn ancestors-fn alpha-map)]
      #_{:clj-kondo/ignore [:unresolved-symbol]}
      (strict-map->Rulebase
       {:alpha-roots (hf/persistent! alpha-map)
        :beta-roots beta-roots
        :productions productions
        :production-nodes production-nodes
        :query-nodes query-map
        :id-to-node (hf/persistent! id-to-node)
        :activation-group-sort-fn activation-group-sort-fn
        :activation-group-fn activation-group-fn
        :get-alphas-fn get-alphas-fn
        :node-expr-fn-lookup expr-fn-lookup}))))

(defn production-load-order-comp [a b]
  (< (-> a meta ::rule-load-order)
     (-> b meta ::rule-load-order)))

(defn validate-names-unique
  "Checks that all productions included in the session have unique names,
   throwing an exception if duplicates are found."
  [productions]
  (let [non-unique (->> productions
                        (group-by :name)
                        (filter (fn [[k v]] (and (some? k) (not= 1 (count v)))))
                        (map key)
                        set)]
    (if (empty? non-unique)
      productions
      (throw (ex-info (str "Non-unique production names: " non-unique) {:names non-unique})))))

(def forms-per-eval-default
  "The default max number of forms that will be evaluated together as a single batch.
   5000 is chosen here due to the way that clojure will evaluate the vector of forms extracted from the nodes.
   The limiting factor here is the max java method size (64KiB), clojure will compile each form in the vector down into
   its own class file and generate another class file that will reference each of the other functions and wrap them in
   a vector inside a static method. For example,

   (eval [(fn one [_] ...) (fn two [_] ...)])
   would generate 3 classes.

   some_namespace$eval1234
   some_namespace$eval1234$one_1234
   some_namespace$eval1234$two_1235

   some_namespace$eval1234$one_1234 and some_namespace$eval1234$two_1235 contian the implementation of the functions,
   where some_namespace$eval1234 will contain two methods, invoke and invokeStatic.
   The invokeStatic method breaks down into something similar to a single create array call followed by 2 array set calls
   with new invocations on the 2 classes the method then returns a new vector created from the array.

   5000 is lower than the absolute max to allow for modifications to how clojure compiles without needing to modify this.
   The current limit should be 5471, this is derived from the following opcode investigation:

   Array creation:                                                    5B
   Creating and populating the first 6 elements of the array:        60B
   Creating and populating the next 122 elements of the array:    1,342B
   Creating and populating the next 5343 elements of the array:  64,116B
   Creating the vector and the return statement:                      4B

   This sums to 65,527B just shy of the 65,536B method size limit."
  5000)

(def omit-compile-ctx-default
  "During construction of the Session there is data maintained such that if the underlying expressions fail to compile
   then this data can be used to explain the failure and the constraints of the rule who's expression is being evaluated.
   The default behavior will be to discard this data, as there will be no use unless the session will be serialized and
   deserialized into a dissimilar environment, ie function or symbols might be unresolvable. In those sorts of scenarios
   it would be possible to construct the original Session with the `omit-compile-ctx` flag set to false, then the compile
   context should aid in debugging the compilation failure on deserialization."
  true)

(sc/defn mk-session*
  "Compile the rules into a rete network and return the given session."
  [productions :- #{schema/Production}
   facts :- [sc/Any]
   options :- {sc/Keyword sc/Any}]
  (validate-names-unique productions)
  (let [;; A stateful counter used for unique ids of the nodes of the graph.
        id-counter (atom 0)
        create-id-fn (fn [] (swap! id-counter inc))

        compiler-cache (:compiler-cache options default-compiler-cache)
        forms-per-eval (:forms-per-eval options forms-per-eval-default)

        beta-graph (to-beta-graph productions create-id-fn)
        alpha-graph (to-alpha-graph beta-graph create-id-fn)

        ;; Extract the expressions from the graphs and evaluate them in a batch manner.
        ;; This is a performance optimization, see Issue 381 for more information.
        exprs (compile-exprs (extract-exprs beta-graph alpha-graph) compiler-cache forms-per-eval)

        ;; If we have made it to this point, it means that we have succeeded in compiling all expressions
        ;; thus we can free the :compile-ctx used for troubleshooting compilation failures.
        ;; The reason that this flag exists is in the event that this session will be serialized with an
        ;; uncertain deserialization environment and this sort of troubleshooting information would be useful
        ;; in diagnosing compilation errors in specific rules.
        omit-compile-ctx (:omit-compile-ctx options omit-compile-ctx-default)
        exprs (if omit-compile-ctx
                (into (hf/hash-map)
                      (map
                       (fn [[k [expr ctx]]]
                         [k [expr (dissoc ctx :compile-ctx)]]))
                      exprs)
                exprs)

        beta-tree (compile-beta-graph beta-graph exprs)
        beta-root-ids (-> beta-graph :forward-edges (get 0)) ; 0 is the id of the virtual root node.
        beta-roots (vals (select-keys beta-tree beta-root-ids))
        alpha-nodes (compile-alpha-nodes alpha-graph exprs)

        ;; The fact-type uses Clojure's type function unless overridden.
        fact-type-fn (or (get options :fact-type-fn)
                         type)

        ;; The ancestors for a logical type uses Clojure's ancestors function unless overridden.
        ancestors-fn (create-ancestors-fn options)

        ;; The default is to sort activations in descending order by their salience.
        activation-group-sort-fn (eng/options->activation-group-sort-fn options)

        ;; The returned salience will be a tuple of the form [rule-salience internal-salience],
        ;; where internal-salience is considered after the rule-salience and is assigned automatically by the compiler.
        activation-group-fn (eng/options->activation-group-fn options)

        rulebase (build-network beta-tree beta-roots alpha-nodes productions
                                fact-type-fn ancestors-fn activation-group-sort-fn activation-group-fn
                                exprs)

        get-alphas-fn (:get-alphas-fn rulebase)

        transport (LocalTransport.)

        session (eng/assemble {:rulebase rulebase
                               :memory (eng/local-memory rulebase transport activation-group-sort-fn activation-group-fn get-alphas-fn)
                               :transport transport
                               :listeners (get options :listeners  [])
                               :get-alphas-fn get-alphas-fn})]
    (eng/insert session facts)))

(defn add-production-load-order
  "Adds ::rule-load-order to metadata of productions. Custom DSL's may need to use this if
   creating a session in Clojure without calling mk-session below."
  [productions]
  (map (fn [n production]
         (vary-meta production assoc ::rule-load-order (or n 0)))
       (range) productions))

(defn load-rules-from-source
  "loads the rules from a source if it implements `IRuleSource`, or navigates inside
  collections to load rules from vectors, lists, sets, seqs."
  [source]
  (cond
    (u/instance-satisfies? IRuleSource source)
    (load-rules source)

    (or (vector? source)
        (list? source)
        (set? source)
        (seq? source))
    (mapcat load-rules-from-source source)

    (var? source)
    (load-rules-from-source @source)

    (:lhs source)
    [source]

    :else []))

(defn load-facts-from-source
  "loads the hierarchies from a source if it implements `IRuleSource`, or navigates inside
  collections to load from vectors, lists, sets, seqs."
  [source]
  (cond
    (u/instance-satisfies? IFactSource source)
    (load-facts source)

    (or (vector? source)
        (list? source)
        (set? source)
        (seq? source))
    (mapcat load-facts-from-source source)

    (var? source)
    (load-facts-from-source @source)

    (fn? source) ;;; source is a rule fn so it can't also be a fact unless explicitly inserted
    []

    (:hierarchy-data source) ;;; source is a hierarchy so it can't also be a fact unless explicitly inserted
    []

    (:lhs source) ;;; source is a production so it can't also be a fact unless explicitly inserted
    []

    :else [source]))

(defn load-hierarchies-from-source
  "loads the hierarchies from a source if it implements `IRuleSource`, or navigates inside
  collections to load from vectors, lists, sets, seqs."
  [source]
  (cond
    (u/instance-satisfies? IHierarchySource source)
    (load-hierarchies source)

    (or (vector? source)
        (list? source)
        (set? source)
        (seq? source))
    (mapcat load-hierarchies-from-source source)

    (var? source)
    (load-hierarchies-from-source @source)

    (:hierarchy-data source)
    [source]

    :else []))

(defn- reduce-hierarchy
  [h {:keys [hierarchy-data]}]
  (reduce (fn apply-op
            [h [op tag parent]]
            (case op
              :d (hierarchy/derive h tag parent)
              :u (hierarchy/underive h tag parent)
              (throw (ex-info "Unsupported operation building hierarchy" {:op op})))) h hierarchy-data))

(defn mk-session
  "Creates a new session using the given rule source. The resulting session
  is immutable, and can be used with insert, retract, fire-rules, and query functions."
  ([sources-and-options]
   (let [sources (take-while (complement keyword?) sources-and-options)
         options (apply hash-map (drop-while (complement keyword?) sources-and-options))
         productions-loaded (->> (mapcat load-rules-from-source sources)
                                 (add-production-load-order))
         productions-unique (hs/set productions-loaded)
         productions-sorted (with-meta
                              (into (sorted-set-by production-load-order-comp) productions-unique)
                              ;; Store the name of the custom comparator for durability.
                              {:clara.rules.durability/comparator-name `production-load-order-comp})
         hierarchies-loaded (cond->> (mapcat load-hierarchies-from-source sources)
                              (:hierarchy options) (cons (:hierarchy options)))
         hierarchy (when (seq hierarchies-loaded)
                     (reduce reduce-hierarchy (hierarchy/make-hierarchy) hierarchies-loaded))
         facts (->> (mapcat load-facts-from-source sources)
                    (vec))
         options (cond-> options
                   (some? hierarchy)
                   (assoc :hierarchy hierarchy))
         options-cache (get options :cache)
         session-cache (cond
                         (true? options-cache)
                         default-session-cache
                         (nil? options-cache)
                         default-session-cache
                         :else options-cache)
         ;;; this is simpler than storing all the productions and options in the cache
         session-key (str (md5-hash productions-sorted)
                          (md5-hash (dissoc options :cache :compiler-cache))
                          (hash facts))]
     (if session-cache
       (cache/lookup-or-miss session-cache session-key
                             (fn do-mk-session [_]
                               (mk-session* productions-sorted facts options)))
       (mk-session* productions-sorted facts options)))))<|MERGE_RESOLUTION|>--- conflicted
+++ resolved
@@ -219,8 +219,7 @@
   ([exp-seq equality-only-variables]
 
    (if (empty? exp-seq)
-<<<<<<< HEAD
-     `(deref ~'?__bindings__)
+     '?__bindings__
      (let [[exp & rest-exp] exp-seq
            variables (into #{}
                            (filter (fn [item]
@@ -231,19 +230,6 @@
            expression-values (remove variables (rest exp))
            binds-variables? (and (equality-expression? exp)
                                  (seq variables))
-=======
-     '?__bindings__
-     (let [ [exp & rest-exp] exp-seq
-            variables (into #{}
-                            (filter (fn [item]
-                                      (and (symbol? item)
-                                           (= \? (first (name item)))
-                                           (not (equality-only-variables item))))
-                                    exp))
-            expression-values (remove variables (rest exp))
-            binds-variables? (and (equality-expression? exp)
-                                  (seq variables))
->>>>>>> 327eef5e
 
            ;; if we intend on binding any variables at this level of the
            ;; expression then future layers should not be able to rebind them.
@@ -412,7 +398,7 @@
   (compile-test-handler node-id constraints env))
 
 (defn compile-action-handler
-  [action-name bindings-keys rhs env]
+  [action-name binding-keys rhs env]
   (let [;; Avoid creating let bindings in the compile code that aren't actually used in the body.
         ;; The bindings only exist in the scope of the RHS body, not in any code called by it,
         ;; so this scanning strategy will detect all possible uses of binding variables in the RHS.
@@ -420,42 +406,21 @@
         ;; we're trying to support.  If necessary a user could macroexpand their RHS code manually before
         ;; providing it to Clara.
         rhs-bindings-used (variables-as-keywords rhs)
-
-<<<<<<< HEAD
-        assignments (sequence
-                     (comp
-                      (filter rhs-bindings-used)
-                      (mapcat build-token-assignment))
-                     bindings-keys)
-
-        ;; The destructured environment, if any.
-        destructured-env (if (> (count env) 0)
-                           {:keys (mapv (comp symbol name) (keys env))}
-                           '?__env__)]
-    `(fn ~action-name
-       [~'?__token__  ~destructured-env]
-       (let [~@assignments]
-         ~rhs))))
-=======
         token-binding-keys (sequence
-                             (filter rhs-bindings-used)
-                             binding-keys)
+                            (filter rhs-bindings-used)
+                            binding-keys)
 
         ;; The destructured environment, if any.
         destructured-env (if (> (count env) 0)
                            {:keys (mapv #(symbol (name %)) (keys env))}
-                           '?__env__)
-
-        ;; Hardcoding the node-type and fn-type as we would only ever expect 'compile-action' to be used for this scenario
-        fn-name (mk-node-fn-name "ProductionNode" node-id "AE")]
-    `(fn ~fn-name [~'?__token__ ~destructured-env]
+                           '?__env__)]
+    `(fn ~action-name [~'?__token__ ~destructured-env]
        ;; similar to test nodes, nothing in the contract of an RHS enforces that bound variables must be used.
        ;; similarly we will not bind anything in this event, and thus the let block would be superfluous.
        ~(if (seq token-binding-keys)
           `(let [{:keys [~@(map (comp symbol name) token-binding-keys)]} (:bindings ~'?__token__)]
              ~rhs)
           rhs))))
->>>>>>> 327eef5e
 
 (defn compile-action
   "Compile the right-hand-side action of a rule, returning a function to execute it."
@@ -480,14 +445,14 @@
 
 (defn compile-join-filter
   "Compiles to a predicate function that ensures the given items can be unified. Returns a ready-to-eval
-   function that accepts the following:
-
-   * a token from the parent node
-   * the fact
-   * a map of bindings from the fact, which was typically computed on the alpha side
-   * an environment
-
-   The function created here returns truthy if the given fact satisfies the criteria."
+  function that accepts the following:
+
+  * a token from the parent node
+  * the fact
+  * a map of bindings from the fact, which was typically computed on the alpha side
+  * an environment
+
+  The function created here returns truthy if the given fact satisfies the criteria."
   [node-id node-type {:keys [type constraints args] :as unification-condition} ancestor-bindings element-bindings env]
   (let [accessors (field-name->accessors-used type constraints)
 
@@ -518,25 +483,17 @@
         fn-name (mk-node-fn-name node-type node-id "JFE")]
     `(fn ~fn-name
        [~'?__token__
-<<<<<<< HEAD
         ~(add-meta '?__fact__ type)
         ~'?__element-bindings__
         ~destructured-env]
-       (let [~@assignments
-             ~'?__bindings__ (atom {})]
-=======
-         ~(add-meta '?__fact__ type)
-         ~'?__element-bindings__
-         ~destructured-env]
        (let [~@fact-assignments
              ;; We should always have some form of bound variables here, however in the event that we ever didn't
              ;; there would be no need to generate non-existent bindings.
-             ~@(if (seq element-bindings)
-                [{:keys (mapv (comp symbol name) element-bindings)} '?__element-bindings__])
-             ~@(if (seq token-binding-keys)
+             ~@(when (seq element-bindings)
+                 [{:keys (mapv (comp symbol name) element-bindings)} '?__element-bindings__])
+             ~@(when (seq token-binding-keys)
                  [{:keys (mapv (comp symbol name) token-binding-keys)} (list :bindings '?__token__)])
              ~'?__bindings__ {}]
->>>>>>> 327eef5e
          ~(compile-constraints constraints equality-only-variables)))))
 
 (defn- expr-type [expression]
@@ -1648,7 +1605,7 @@
 
 (sc/defn ^:private compile-node
   "Compiles a given node description into a node usable in the network with the
-   given children."
+  given children."
   [beta-node :- (sc/conditional
                  (comp #{:production :query} :node-type) schema/ProductionNode
                  :else schema/ConditionNode)
@@ -1710,18 +1667,11 @@
 
       :test
       (eng/->TestNode
-<<<<<<< HEAD
        id
        env
+       (:constraints condition)
        (compiled-expr-fn id :test-expr)
        children)
-=======
-        id
-        env
-        (:constraints condition)
-        (compiled-expr-fn id :test-expr)
-        children)
->>>>>>> 327eef5e
 
       :accumulator
       ;; We create an accumulator that accepts the environment for the beta node
@@ -1739,10 +1689,10 @@
         (if (:join-filter-expressions beta-node)
           (eng/->AccumulateWithJoinFilterNode
            id
-            ;; Create an accumulator structure for use when examining the node or the tokens
-            ;; it produces.
+           ;; Create an accumulator structure for use when examining the node or the tokens
+           ;; it produces.
            {:accumulator (:accumulator beta-node)
-             ;; Include the original filter expressions in the constraints for inspection tooling.
+            ;; Include the original filter expressions in the constraints for inspection tooling.
             :from (update-in condition [:constraints]
                              into (-> beta-node :join-filter-expressions :constraints))}
            compiled-accum
@@ -1755,8 +1705,8 @@
           ;; All unification is based on equality, so just use the simple accumulate node.
           (eng/->AccumulateNode
            id
-            ;; Create an accumulator structure for use when examining the node or the tokens
-            ;; it produces.
+           ;; Create an accumulator structure for use when examining the node or the tokens
+           ;; it produces.
            {:accumulator (:accumulator beta-node)
             :from condition}
            compiled-accum
