--- conflicted
+++ resolved
@@ -1,6 +1,5 @@
 This is a history of changes to k13labs/clara-rules.
 
-<<<<<<< HEAD
 # 1.4.0-SNAPSHOT
 * update linter config for new macros.
 * `defrule` now defines rules as functions with two arities, no args returns the rule map, and 2 args is the compiled RHS.
@@ -76,11 +75,6 @@
 
 This is a history of changes to clara-rules prior to forking to k13labs/clara-rules.
 
-# 0.23.0
-=======
-# 0.25.0-SNAPSHOT
-
-
 ### 0.24.0
 * uplift to cljs 1.11.132
 * uplift to clj 1.11.2
@@ -88,7 +82,6 @@
 * remove redundant TestNode evaluations
 
 ### 0.23.0
->>>>>>> 327eef5e
 * extract clara.rules.compiler/compile-test-handler from clara.rules.compiler/compile-test
 * add support for `env` inside of test expressions
 * use `.clj_kondo` extension for clj-kondo hook code for better tool compatibility (clj-kondo support now requires clj-kondo 2022.04.25 or higher)
