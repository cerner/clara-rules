This is a history of changes to clara-rules.

# 0.20.0 SNAPSHOT
<<<<<<< HEAD
* Add a flag to omit compilation context (used by the durability layer) after Session compilation to save space when not needed. Defaults to true. [issue 422](https://github.com/cerner/clara-rules/issues/422)
=======
* Correct duplicate bindings within the same condition. See [issue 417](https://github.com/cerner/clara-rules/issues/417)
>>>>>>> eb8cf88c

# 0.19.1
* Added a new field to the clara.rules.engine/Accumulator record.  This could be a breaking change for any user durability implementations with low-level performance optimizations.  See [PR 410](https://github.com/cerner/clara-rules/pull/410) for details.
* Performance improvements for :exists conditions.  See [issue 298](https://github.com/cerner/clara-rules/issues/298).
* Decrease memory usage post deserialization (Durability). See [Issue 419](https://github.com/cerner/clara-rules/issues/419)
* Added a new function that returns the number of times a rule was interacted with as a proxy for rules that may be the cause of performance problems.  This function requires information from the [tracing listener](http://www.clara-rules.org/docs/listeners/) to work.  See [issue 344](https://github.com/cerner/clara-rules/issues/344) for details.

### 0.19.0
* Remove a warning about `qualified-keyword?` being replaced when using Clojure 1.9.
* Batch evaluation of node expressions for better compilation performance. See [issue 381](https://github.com/cerner/clara-rules/issues/381).
* Remove unneeded use of get-in to improve performance. See [issue 402](https://github.com/cerner/clara-rules/issues/402).
* Fix issue in test conditions where there is a previous binding. See [issue 357](https://github.com/cerner/clara-rules/issues/357).
* Fix incorrect unification logic caused by differing equality semantics between Java and Clojure. See [issue 393](https://github.com/cerner/clara-rules/issues/393).

### 0.18.0
* Remove unnecessary memory operations from ProductionNode to optimize performance.  Remove :rule-matches in session inspection that did not cause logical insertions and add a new optional feature to return all rule matches, regardless of what their RHS did or whether they were retracted. Add a new listener and tracing method fire-activation!. These changes are moderately non-passive with respect to listening, tracing, and session inspection but are otherwise passive.  See [issue 386](https://github.com/cerner/clara-rules/issues/386) for details.
* Support keyword names for use in custom DSLs. See [issue 371](https://github.com/cerner/clara-rules/issues/371) for details.
* Remove unused let-bindings from generated RHS functions.  See [issue 383 ](https://github.com/cerner/clara-rules/issues/383).
* Improve performance of building rule sessions where conditions have many descendants.  See [issue 377](https://github.com/cerner/clara-rules/issues/377).
* Refactoring to better support custom user-designed DSLs in ClojureScript. See [issue 362](https://github.com/cerner/clara-rules/issues/362).
* Fix a ClassCastException in error handling code for shared LHS conditions.  See [issue 379](https://github.com/cerner/clara-rules/issues/379).

### 0.17.0
* Breaking change affecting clara.rules.listener and clara.tools.tracing namespaces. `insert-facts!` and `retract-facts!` listener methods are now called with `node` and `token` arguments. See [PR 366](https://github.com/cerner/clara-rules/pull/366).
* Fix issue with incorrect namespace qualification of rule and query code in ClojureScript. See [issue 359](https://github.com/cerner/clara-rules/issues/359).
* Add clear-ns-productions! functionality to support clean reloading of rule and query definitions. See [issue 316](https://github.com/cerner/clara-rules/issues/316) for details.
* Support session inspection and fact-graph in ClojureScript. See [issue 307](https://github.com/cerner/clara-rules/issues/307) for details.
* Refactor defrule and defquery to better support customization. See [issue 362](https://github.com/cerner/clara-rules/issues/362) for details.

### 0.16.1
* Fix deserialization failure when the rulebase contains a clojure.lang.PersistentList$EmptyList. See [issue 352](https://github.com/cerner/clara-rules/issues/352) for details.
* Fix bug in which bindings from previous conditions could be ignored in negations of compound boolean expressions.  See [issue 304](https://github.com/cerner/clara-rules/issues/304) for details.
* Fail at compile time when :test conditions are empty.  See [PR 349](https://github.com/cerner/clara-rules/pull/349) for details.
* Fix exception in clara.tools.inspect/explain-activations.  See [PR 346](https://github.com/cerner/clara-rules/pull/346) for details.
* Always return a vector from the all accumulator. See [issue 338](https://github.com/cerner/clara-rules/issues/338) for details.
* Refactored session inspection in [PR 339](https://github.com/cerner/clara-rules/pull/339), which is also expected to improve the performance of session inspection.

### 0.16.0
* Eliminate laziness that broke internal contracts around order of execution, causing an exception to be thrown when executing queries with negation conditions in some edge cases.  See [issue 303](https://github.com/cerner/clara-rules/issues/303) for details.

### 0.15.2
* Fix a bug in the distinct accumulator.  See [issue 325](https://github.com/cerner/clara-rules/issues/325).

### 0.15.1
* Do not resolve condition type symbols in the Clojure environment. See [issue 300](https://github.com/cerner/clara-rules/issues/300).
* Add def-rules-test macro. See [issue 296](https://github.com/cerner/clara-rules/issues/296).
* Support tracing in ClojureScript. See [issue 308](https://github.com/cerner/clara-rules/issues/308).
* Upgrade Schema version.

### 0.15.0
* Provide information on facts accumulated over, not just the result of the accumulation, in session inspection.  This is a breaking change to the structure of the clara.tools.inspect.Explanation record.  The information available in the Explanation record now is a superset of that available in 0.14.0.  See [issue 276](https://github.com/cerner/clara-rules/issues/276) for further details.
* Fix a memory leak in which the memory held references to bindings from retracted facts.  Fixing this leak also fixed some incorrect return data in session inspection. See [issue 280](https://github.com/cerner/clara-rules/issues/280) for details.
* Added a feature that uses data from session inspection to create a directed
graph of facts to logical insertions as a result of those facts. See [issue 277](https://github.com/cerner/clara-rules/issues/277) for details.
* Remove the unused input-condition field from the clara.rules.engine.Accumulator record. See [issue 287](https://github.com/cerner/clara-rules/issues/287) for details.
* Return information on matches for negation conditions in session inspection. See [issue 289](https://github.com/cerner/clara-rules/issues/289) for details.
* Extend the fix for incorrect handling of nested complex negation conditions [issue 149](https://github.com/cerner/clara-rules/issues/149) to ClojureScript; see [issue 241](https://github.com/cerner/clara-rules/issues/241) for details.

### 0.14.0
* Fixed a bug where variables bindings created in constraints could be missed by subsequent constraints in the same condition.  See [issue 267](https://github.com/cerner/clara-rules/issues/267) for details.
* Delayed inserting and retracting facts until fire-rules is called.  Some queries that would reflect changes to the rules network immediately after insertions and retractions now will not reflect these changes until after fire-rules is called.  See [issue 268](https://github.com/cerner/clara-rules/issues/268) for further details and discussion of the reasons for this change.
* Added an experimental performance optimization option to allow insertions and retractions of equal facts to cancel each other out during rules firing. See [issue 249](https://github.com/cerner/clara-rules/issues/249) for details.

### 0.13.0
* This release includes all changes in the previous 0.13.0-RC releases as well as improvements to error handling in the LHS discussed at [issue 255](https://github.com/cerner/clara-rules/issues/255).  Most notably relative to the 0.12.0 release, this replaces the previous durability implementation with a much more robust and performant one as discussed at [issue 198](https://github.com/cerner/clara-rules/issues/198).

### 0.13.0-RC7
* The work to improve batching in order to improve performance at [issue 236](https://github.com/cerner/clara-rules/issues/236) didn't actually improve performance for reasons discussed and fixed at [issue 257](https://github.com/cerner/clara-rules/issues/257).

### 0.13.0-RC6
This release is mostly for performance improvements to durability over 0.13.0-RC5.

* Lookup of the record factory functions during serialization is now cached. See [issue 245](https://github.com/cerner/clara-rules/issues/245) and [issue 253](https://github.com/cerner/clara-rules/issues/253).
* Removes undesired interaction of metadata on rules and queries that are built outside defrule and defquery with Clara's compiler that caused session compilation to fail. No sessions that previously compiled should be impacted by this change. See [pull request 243](https://github.com/cerner/clara-rules/pull/243).
* Elements and tokens that are identical by reference before serialization are now identical by reference after deserialization.  See [issue 247](https://github.com/cerner/clara-rules/issues/247).
* Replaces dynamic vars with JVM ThreadLocals in durability to improve performance.  See [pull request 251](https://github.com/cerner/clara-rules/pull/251).
* Fixes an edge case where a retraction could be duplicated. See [issue 250](https://github.com/cerner/clara-rules/issues/250).

### 0.13.0-RC5
*  The get-alphas-fn is now shared between deserialized sessions with the same rulebase to increase the performance benefit from caching.   Note that this a non-passive change to the experimental durability API. See [issue 234](https://github.com/cerner/clara-rules/issues/234).
* Improve performance on the JVM when productions have a type that has multiple descendant types that are found in the session. See [issue 236](https://github.com/cerner/clara-rules/issues/236).
* Improve performance on the JVM by replacing internal use of Clojure's hierarchies with class-based dispatch. See [issue 239](https://github.com/cerner/clara-rules/issues/239).

### 0.13.0-RC4

* The project is now moved to the com.cerner group and [Cerner's GitHub organization](https://github.com/cerner/).
* Avoid unneeded retractions through negation nodes. See [issue 231](https://github.com/cerner/clara-rules/issues/231).

### 0.13.0-RC3
Bug fixes over 0.13.0-RC2

* Improve performance by processing external retractions as a batch. See [issue 225](https://github.com/cerner/clara-rules/issues/225).
* Handle sorted collections in durability logic. See [PR 228](https://github.com/cerner/clara-rules/pull/228).
* Remove redundant retract calls to the change listener. See [PR 227](https://github.com/cerner/clara-rules/pull/227/files).


### 0.13.0-RC2
Bug fixes and additional tracing over 0.13.0-RC2

* Additional calls to the listener for better traceability of sessions. See [PR 222](https://github.com/cerner/clara-rules/pull/222).
* Fix invalid state when retracting certain accumulator flows. See [PR 223](https://github.com/cerner/clara-rules/pull/223).

### 0.13.0-RC1
This is an initial release to validate revamped durability logic. Details and a path forward will be in the full 0.13.0 release.

* Add a listener event for Alpha node activations. See (https://github.com/cerner/clara-rules/pull/220).
* Revamped approach to durable, serializable sessions. See (https://github.com/cerner/clara-rules/pull/219).

### 0.12.0

* Eliminate unnecessary retractions in accumulators. See [issue 182](https://github.com/cerner/clara-rules/issues/182).
* Rule activations fire in the order they are given to the compiler. See [issue 192](https://github.com/cerner/clara-rules/issues/192).
* Fix bug where rule constrained may be ignored. See [issue 194](https://github.com/cerner/clara-rules/issues/194).
* Make rule compilation deterministic by eliminating internal iteration over unordered data structures. See [issue 199](https://github.com/cerner/clara-rules/issues/199).
* Improve testing of rule firing permutations. See [issue 205](https://github.com/cerner/clara-rules/issues/205).
* Optimize common retraction pattern by checking fact identity first. See [issue 213](https://github.com/cerner/clara-rules/issues/213).
* Correct several accumulator edge cases. See issues [189](https://github.com/cerner/clara-rules/issues/189), [190](https://github.com/cerner/clara-rules/issues/190), and [102](https://github.com/cerner/clara-rules/issues/102).
* Working memory optimizations. See [issue 184](https://github.com/cerner/clara-rules/issues/184).
* Clojure doc clarifications.

### 0.11.1

* Generated code for the left-hand side should only access fields that are used. See [issue 180](https://github.com/cerner/clara-rules/pull/180).
* Fix incorrect qualification of let variables on right-hand side. See [issue 178](https://github.com/cerner/clara-rules/issues/178).
* Optimize fact retraction. See [issue 183](https://github.com/cerner/clara-rules/pull/183).

### 0.11.0

* Add a "grouping-by" accumulator. See [issue 164](https://github.com/cerner/clara-rules/pull/164).
* Fix truth maintenance when working with equal inserted facts. See [issue 171](https://github.com/cerner/clara-rules/issues/171).
* Fix incorrect rule activation edge case when dealing with complex nested negations and unconditional inserts. See [issue 174](https://github.com/cerner/clara-rules/issues/174).
* clara.rules/mk-session now loads rules stored in a var if given a qualified symbol for that var. See [issue 177](https://github.com/cerner/clara-rules/issues/177).

### 0.10.0
Clara 0.10 is compatible with previous versions, with a couple caveats. These are:

* The intermediate representation of the Rete network changed as reflected in schema updates in clara.rules.schema. This only affects users that build tooling that inspect the network structure.
* The order of rule ordering and the state of queries prior to (fire-rules) being called may have changed. This ordering was not guaranteed previously, but users may have depended on it accidentally.
* ClojureScript users will need to use ClojureScript 1.7.170 or newer.

Here are the specifics on what changed since 0.9.2:

* Fix unification bugs when dealing with nested negations. See [issue 166](https://github.com/cerner/clara-rules/issues/166).
* Properly handle tests nested in negation nodes. See [issue 165](https://github.com/cerner/clara-rules/issues/165).
* Improve inspect function to explain the insertion of a given fact. See [issue 161](https://github.com/cerner/clara-rules/issues/161).
* Remove duplicate rules and dependency on order of rules when creating sessions. See [issue 157](https://github.com/cerner/clara-rules/issues/157).
* Significantly improve performance of building the Rete network when dealing with large disjunctions. See [issue 153](https://github.com/cerner/clara-rules/issues/153).
* Allow multiple binding and equality checks in a single expression. See [issue 151](https://github.com/cerner/clara-rules/issues/151).
* Ensure variables bounded in a nested, negated conjunction are visible elsewhere in that conjunction. See [149](https://github.com/cerner/clara-rules/issues/149).

### 0.9.2
* Report better error and line number when parsing malformed productions. See issue [144](https://github.com/cerner/clara-rules/issues/144).
* Fix truth maintenance bug when using disjunctions. See issue [145](https://github.com/cerner/clara-rules/pull/145).
* Target Java API compilation to Java 1.6. See issue [146](https://github.com/cerner/clara-rules/issues/146).
* Catch exceptions thrown in rule actions and add context for debugging. See issue [147](https://github.com/cerner/clara-rules/issues/147).

### 0.9.1
* Allow binding of arbitrary expressions that use previous variables. See [issue 142](https://github.com/cerner/clara-rules/issues/142).
* Simplify variable dependencies with a topological sort of rule conditions. See [issue 133](https://github.com/cerner/clara-rules/issues/133).

### 0.9.0
* Move to Clojure 1.7 and adopt modern ClojureScript best practices, such as reader conditionals and cljs.test.
* ClojureScript users may now use macros from clara.rules; clara.rules.macros should be considered deprecated. See [issue 128](https://github.com/cerner/clara-rules/issues/128).
* Add an :exists operator. See [issue 130](https://github.com/cerner/clara-rules/issues/130).
* Pre-defined accumulators now handle fact retraction. See [issue 127](https://github.com/cerner/clara-rules/issues/127).
* Allow use of accumulator results in other rule conditions. See [issue 132](https://github.com/cerner/clara-rules/issues/132).
* Support arbitrary comparisons in accumulators in ClojureScript, bringing it inline with the Clojure support. See [issue 131](https://github.com/cerner/clara-rules/issues/131).
* Support multiple productions defined in a single var, useful for third-party macros. See [issue 134](https://github.com/cerner/clara-rules/issues/134).
* Update several dependencies.
* Mark internal namespaces as internal, as they may be moved in a future release.

### 0.8.9
* Properly handle deeply nested conjunctions. See [issue 126](https://github.com/cerner/clara-rules/pull/126).
* Report error for unbound condition variables across all condition types. See [issue 124](https://github.com/cerner/clara-rules/pull/124).
* Support munged record field names. See [issue 121](https://github.com/cerner/clara-rules/pull/121).
* Generalize schema used for s-expressions in rules. See [issue 120](https://github.com/cerner/clara-rules/pull/120).
* Support multiple expressions on right-hand side of defrule. See [issue 118](https://github.com/cerner/clara-rules/issues/118).
* Properly call retract-facts-logical! listener. See [issue 117](https://github.com/cerner/clara-rules/issues/117).
* Fix retraction when using custom fact type. See [issue 116](https://github.com/cerner/clara-rules/issues/116).
* Support type ancestors in ClojureScript. See [issue 115](https://github.com/cerner/clara-rules/pull/115).
* Handle aliased symbols in ClojureScript. See [issue 113](https://github.com/cerner/clara-rules/issues/113).

### 0.8.8
* Upgrade to Prismatic Schema 0.4.3
* Handle use of Clojure .. macro in rule expressions. See [issue 108](https://github.com/cerner/clara-rules/pull/108).
* Fix edge case yielding an NPE when analysis some expressions. See [issue 109](https://github.com/cerner/clara-rules/pull/109).

### 0.8.7
* Properly qualify references to Java classes on the RHS of rules, supporting try/catch and static method calls. See [issue 104](https://github.com/cerner/clara-rules/issues/104).
* Fix bug when retracting a subset of facts blocked by a negation rule. See [issue 105](https://github.com/cerner/clara-rules/issues/105).

### 0.8.6
* Fix a collection of issues surrounding referencing bound variables in nested functions. See [issue 90](https://github.com/cerner/clara-rules/issues/90) and items referenced from there.
* Fix a truth maintenance issue for accumulators that offer an initial value when there is nothing to accumulate over. See [issue 91](https://github.com/cerner/clara-rules/issues/91).
* Fix bug that caused options to be dropped in cljs. See [issue 92](https://github.com/cerner/clara-rules/pull/92).
* Allow explicitly specifying productions in CLJS. See [issue 94](https://github.com/cerner/clara-rules/pull/94).
* Better handle macro-generated rules. See [issue 100](https://github.com/cerner/clara-rules/pull/100).
* The :no-loop property now applies to facts retracted due to truth maintenance. See [issue 99](https://github.com/cerner/clara-rules/issues/99).

### 0.8.5
* Fix specific filtered accumulator bug. See [issue 89](https://github.com/cerner/clara-rules/pull/89).
* Allow binding variables in set and map literals. See [issue 88](https://github.com/cerner/clara-rules/pull/88).
* Fix truth maintenance consistency when working with equal facts. See [issue 84](https://github.com/cerner/clara-rules/issues/84).

### 0.8.4
* Ensure all truth maintenance updates are flushed. See [issue 83](https://github.com/cerner/clara-rules/issues/83).

### 0.8.3
* Fix for truth maintenance when an accumulator produces a nil value. See [issue 79](https://github.com/cerner/clara-rules/pull/79).
* Use bound facts in unification. See [issue 80](https://github.com/cerner/clara-rules/issues/80).
* Improve inspection and explainability support in the clara.tools.inspect namespace.

### 0.8.2
* Batch up inserts done by rules and apply them as a group. See [issue 58](https://github.com/cerner/clara-rules/issues/58).
* Optimize some internal functions based on real-world profiling.

### 0.8.1
* Fix stack overflow under workloads with many individually inserted facts. See [issue 76](https://github.com/cerner/clara-rules/pull/76).

### 0.8.0
* Support for salience. See [issue 25](https://github.com/cerner/clara-rules/issues/25).
* Rule compilation is significantly faster. See [issue 71](https://github.com/cerner/clara-rules/issues/71).
* Handle use cases where there are a large number of retracted facts. See [issue 74](https://github.com/cerner/clara-rules/pull/74).
* Add insert-all! and insert-all-unconditional!. See [issue 75](https://github.com/cerner/clara-rules/issues/75).

### 0.7.0
* Allow bound variables to be used by arbitrary functions in subsequent conditions. See [issue 66](https://github.com/cerner/clara-rules/issues/66)
* Add metadata to rule's right-hand side so we see line numbers in compilation errors and call stacks. See [issue 69](https://github.com/cerner/clara-rules/issues/69)
* Improved memory consumption in cases where rules may be retracted and re-added frequently.

### 0.6.2
* Properly handle retractions in the presence of negation nodes; see [issue 67](https://github.com/cerner/clara-rules/issues/67).
* Report error if the fact type in a rule appears to be malformed; see [issue 65](https://github.com/cerner/clara-rules/issues/65).

### 0.6.1
* Reduce depth of nested function for [issue 64](https://github.com/cerner/clara-rules/issues/64).
* Clean up reflection warnings.

### 0.6.0
* Several performance optimizations described in [issue 56](https://github.com/cerner/clara-rules/issues/56) and [this blog post](http://www.toomuchcode.org/blog/2014/06/16/micro-bench-macro-optimize/).
* Session durability as an experimental feature. See [issue 16](https://github.com/cerner/clara-rules/issues/16) and [the wiki](https://github.com/cerner/clara-rules/wiki/Durability).
* Improved ability to inspect session state and explain why rules and queries were activated. See the [inspection page on the wiki](https://github.com/cerner/clara-rules/wiki/Inspection) for details.
* A list of smaller changes can be seen via the [milestone summary](https://github.com/cerner/clara-rules/issues?milestone=8&page=1&state=closed)

### 0.5.0
Contains several bug fixes and some usage enhancements, including:

* The clara.tools.inspect package allows for inspection and explanation of why rules fired. Also see [issue 48](https://github.com/cerner/clara-rules/issues/48).
* [File and line information is preserved when compiling.](https://github.com/cerner/clara-rules/pull/51)
* A list of several other fixes can be seen via the [milestone summary](https://github.com/cerner/clara-rules/issues?milestone=7&page=1&state=closed)

### 0.4.0
This is a major refactoring of the Clara engine, turning all rule and Rete network representations into well-defined data structures. Details are at these links:

* [Rules as Data Support](http://www.toomuchcode.org/blog/2014/01/19/rules-as-data/)
* [ClojureScript Rete network on the server side](https://github.com/cerner/clara-rules/issues/34)

### 0.3.0
* [ClojureScript support](https://github.com/cerner/clara-rules/issues/4)
* [No-loop option for rules](https://github.com/cerner/clara-rules/issues/23)
* [Improved variable binding](https://github.com/cerner/clara-rules/pull/26)

### 0.2.2
* [Accumulators should always fire if all variables can be bound](https://github.com/cerner/clara-rules/issues/22)

### 0.2.1
A fix release with some internal optimizations, including the following:

* [Use activation list for rules](https://github.com/cerner/clara-rules/issues/19)
* [Support symbols with "-" in them](https://github.com/cerner/clara-rules/issues/20)

### 0.2.0
* [Remove need for == macro](https://github.com/cerner/clara-rules/pull/18)
* [Support for arbitrary Clojure maps](https://github.com/cerner/clara-rules/issues/6)

### 0.1.1
A number of bug fixes, see the [milestone summary](https://github.com/cerner/clara-rules/issues?milestone=1&page=1&state=closed)

### 0.1.0
The initial release.<|MERGE_RESOLUTION|>--- conflicted
+++ resolved
@@ -1,11 +1,8 @@
 This is a history of changes to clara-rules.
 
 # 0.20.0 SNAPSHOT
-<<<<<<< HEAD
 * Add a flag to omit compilation context (used by the durability layer) after Session compilation to save space when not needed. Defaults to true. [issue 422](https://github.com/cerner/clara-rules/issues/422)
-=======
 * Correct duplicate bindings within the same condition. See [issue 417](https://github.com/cerner/clara-rules/issues/417)
->>>>>>> eb8cf88c
 
 # 0.19.1
 * Added a new field to the clara.rules.engine/Accumulator record.  This could be a breaking change for any user durability implementations with low-level performance optimizations.  See [PR 410](https://github.com/cerner/clara-rules/pull/410) for details.
